/*
 * FastRef.h
 *
 * This source file is part of the FoundationDB open source project
 *
 * Copyright 2013-2018 Apple Inc. and the FoundationDB project authors
 *
 * Licensed under the Apache License, Version 2.0 (the "License");
 * you may not use this file except in compliance with the License.
 * You may obtain a copy of the License at
 *
 *     http://www.apache.org/licenses/LICENSE-2.0
 *
 * Unless required by applicable law or agreed to in writing, software
 * distributed under the License is distributed on an "AS IS" BASIS,
 * WITHOUT WARRANTIES OR CONDITIONS OF ANY KIND, either express or implied.
 * See the License for the specific language governing permissions and
 * limitations under the License.
 */

#ifndef FLOW_FASTREF_H
#define FLOW_FASTREF_H
#pragma once

#include <atomic>
#include <cstdint>

// The thread safety this class provides is that it's safe to call addref and
// delref on the same object concurrently in different threads. Subclass does
// not get deleted until after all calls to delref complete.
//
// Importantly, this class does _not_ make accessing Subclass automatically
// thread safe. Clients will need to provide their own external synchronization
// for that.
template <class Subclass>
class ThreadSafeReferenceCounted {
public:
	ThreadSafeReferenceCounted() : referenceCount(1) {}
	// NO virtual destructor!  Subclass should have a virtual destructor if it is not sealed.
<<<<<<< HEAD
	void addref() const { ++referenceCount; }
	// If return value is true, caller is responsible for destruction of object
	bool delref_no_destroy() const {
		if (--referenceCount != 0) {
#ifdef VALGRIND
			ANNOTATE_HAPPENS_BEFORE(&referenceCount);
#endif
			return false;
		}
#ifdef VALGRIND
		ANNOTATE_HAPPENS_AFTER(&referenceCount);
#endif
		return true;
=======
	void addref() const { referenceCount.fetch_add(1); }
	// If return value is true, caller is responsible for destruction of object
	bool delref_no_destroy() const {
		// The performance of this seems comparable to a version with less strict memory ordering (see e.g.
		// https://www.boost.org/doc/libs/1_57_0/doc/html/atomic/usage_examples.html#boost_atomic.usage_examples.example_reference_counters),
		// on both x86 and ARM, with gcc8.
		return referenceCount.fetch_sub(1) == 1;
>>>>>>> e6300905
	}
	void delref() const {
		if (delref_no_destroy())
			delete (Subclass*)this;
	}
	void setrefCountUnsafe(int32_t count) const { referenceCount.store(count); }
	int32_t debugGetReferenceCount() const { return referenceCount.load(); }

private:
	ThreadSafeReferenceCounted(const ThreadSafeReferenceCounted&) /* = delete*/;
	void operator=(const ThreadSafeReferenceCounted&) /* = delete*/;
	mutable std::atomic<int32_t> referenceCount;
};

template <class Subclass>
class ThreadUnsafeReferenceCounted {
public:
	ThreadUnsafeReferenceCounted() : referenceCount(1) {}
	// NO virtual destructor!  Subclass should have a virtual destructor if it is not sealed.
	void addref() const { ++referenceCount; }
	void delref() const {
		if (delref_no_destroy())
			delete (Subclass*)this;
	}
	bool delref_no_destroy() const { return !--referenceCount; }
	int32_t debugGetReferenceCount() const { return referenceCount; } // Never use in production code, only for tracing
	bool isSoleOwner() const { return referenceCount == 1; }

private:
	ThreadUnsafeReferenceCounted(const ThreadUnsafeReferenceCounted&) /* = delete*/;
	void operator=(const ThreadUnsafeReferenceCounted&) /* = delete*/;
	mutable int32_t referenceCount;
};

#if FLOW_THREAD_SAFE
#define ReferenceCounted ThreadSafeReferenceCounted
#else
#define ReferenceCounted ThreadUnsafeReferenceCounted
#endif

template <class P>
void addref(P* ptr) {
	ptr->addref();
}

template <class P>
void delref(P* ptr) {
	ptr->delref();
}

template <class P>
class Reference {
public:
	Reference() : ptr(nullptr) {}
	explicit Reference(P* ptr) : ptr(ptr) {}
	static Reference<P> addRef(P* ptr) {
		ptr->addref();
		return Reference(ptr);
	}

	Reference(const Reference& r) : ptr(r.getPtr()) {
		if (ptr)
			addref(ptr);
	}
	Reference(Reference&& r) noexcept : ptr(r.getPtr()) { r.ptr = nullptr; }

	template <class Q>
	Reference(const Reference<Q>& r) : ptr(r.getPtr()) {
		if (ptr)
			addref(ptr);
	}
	template <class Q>
	Reference(Reference<Q>&& r) : ptr(r.getPtr()) {
		r.setPtrUnsafe(nullptr);
	}

	~Reference() {
		if (ptr)
			delref(ptr);
	}
	Reference& operator=(const Reference& r) {
		P* oldPtr = ptr;
		P* newPtr = r.ptr;
		if (oldPtr != newPtr) {
			if (newPtr)
				addref(newPtr);
			ptr = newPtr;
			if (oldPtr)
				delref(oldPtr);
		}
		return *this;
	}
	Reference& operator=(Reference&& r) noexcept {
		P* oldPtr = ptr;
		P* newPtr = r.ptr;
		if (oldPtr != newPtr) {
			r.ptr = nullptr;
			ptr = newPtr;
			if (oldPtr)
				delref(oldPtr);
		}
		return *this;
	}

	void clear() {
		P* oldPtr = ptr;
		if (oldPtr) {
			ptr = nullptr;
			delref(oldPtr);
		}
	}

	P* operator->() const { return ptr; }
	P& operator*() const { return *ptr; }
	P* getPtr() const { return ptr; }

	void setPtrUnsafe(P* p) { ptr = p; }

	P* extractPtr() {
		auto* p = ptr;
		ptr = nullptr;
		return p;
	}

	template <class T>
	Reference<T> castTo() {
		return Reference<T>::addRef((T*)ptr);
	}

	bool isValid() const { return ptr != nullptr; }
	explicit operator bool() const { return ptr != nullptr; }

private:
	P* ptr;
};

template <class P, class... Args>
Reference<P> makeReference(Args&&... args) {
	return Reference<P>(new P(std::forward<Args>(args)...));
}

template <class P>
bool operator==(const Reference<P>& lhs, const Reference<P>& rhs) {
	return lhs.getPtr() == rhs.getPtr();
}
template <class P>
bool operator!=(const Reference<P>& lhs, const Reference<P>& rhs) {
	return !(lhs == rhs);
}

#endif<|MERGE_RESOLUTION|>--- conflicted
+++ resolved
@@ -37,21 +37,6 @@
 public:
 	ThreadSafeReferenceCounted() : referenceCount(1) {}
 	// NO virtual destructor!  Subclass should have a virtual destructor if it is not sealed.
-<<<<<<< HEAD
-	void addref() const { ++referenceCount; }
-	// If return value is true, caller is responsible for destruction of object
-	bool delref_no_destroy() const {
-		if (--referenceCount != 0) {
-#ifdef VALGRIND
-			ANNOTATE_HAPPENS_BEFORE(&referenceCount);
-#endif
-			return false;
-		}
-#ifdef VALGRIND
-		ANNOTATE_HAPPENS_AFTER(&referenceCount);
-#endif
-		return true;
-=======
 	void addref() const { referenceCount.fetch_add(1); }
 	// If return value is true, caller is responsible for destruction of object
 	bool delref_no_destroy() const {
@@ -59,7 +44,6 @@
 		// https://www.boost.org/doc/libs/1_57_0/doc/html/atomic/usage_examples.html#boost_atomic.usage_examples.example_reference_counters),
 		// on both x86 and ARM, with gcc8.
 		return referenceCount.fetch_sub(1) == 1;
->>>>>>> e6300905
 	}
 	void delref() const {
 		if (delref_no_destroy())
