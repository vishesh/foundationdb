/*
 * Trace.cpp
 *
 * This source file is part of the FoundationDB open source project
 *
 * Copyright 2013-2018 Apple Inc. and the FoundationDB project authors
 *
 * Licensed under the Apache License, Version 2.0 (the "License");
 * you may not use this file except in compliance with the License.
 * You may obtain a copy of the License at
 *
 *     http://www.apache.org/licenses/LICENSE-2.0
 *
 * Unless required by applicable law or agreed to in writing, software
 * distributed under the License is distributed on an "AS IS" BASIS,
 * WITHOUT WARRANTIES OR CONDITIONS OF ANY KIND, either express or implied.
 * See the License for the specific language governing permissions and
 * limitations under the License.
 */


#include "flow/Trace.h"
#include "flow/FileTraceLogWriter.h"
#include "flow/XmlTraceLogFormatter.h"
#include "flow/JsonTraceLogFormatter.h"
#include "flow/flow.h"
#include "flow/DeterministicRandom.h"
#include <stdlib.h>
#include <stdarg.h>
#include <cctype>
#include <time.h>

#include "flow/IThreadPool.h"
#include "flow/ThreadHelper.actor.h"
#include "flow/FastRef.h"
#include "flow/EventTypes.actor.h"
#include "flow/TDMetric.actor.h"
#include "flow/MetricSample.h"

#ifdef _WIN32
#include <windows.h>
#undef max
#undef min
#endif

int g_trace_depth = 0;

class DummyThreadPool : public IThreadPool, ReferenceCounted<DummyThreadPool> {
public:
	~DummyThreadPool() {}
	DummyThreadPool() : thread(NULL) {}
	Future<Void> getError() {
		return errors.getFuture();
	}
	void addThread( IThreadPoolReceiver* userData ) {
		ASSERT( !thread );
		thread = userData;
	}
	void post( PThreadAction action ) {
		try {
			(*action)( thread );
		} catch (Error& e) {
			errors.sendError( e );
		} catch (...) {
			errors.sendError( unknown_error() );
		}
	}
	Future<Void> stop() {
		return Void();
	}
	void addref() {
		ReferenceCounted<DummyThreadPool>::addref();
	}
	void delref() {
		ReferenceCounted<DummyThreadPool>::delref();
	}

private:
	IThreadPoolReceiver* thread;
	Promise<Void> errors;
};

struct SuppressionMap {
	struct SuppressionInfo {
		double endTime;
		int64_t suppressedEventCount;

		SuppressionInfo() : endTime(0), suppressedEventCount(0) {}
	};

	std::map<std::string, SuppressionInfo> suppressionMap;

	// Returns -1 if this event is suppressed
	int64_t checkAndInsertSuppression(std::string type, double duration) {
		ASSERT(g_network);
		if(suppressionMap.size() >= FLOW_KNOBS->MAX_TRACE_SUPPRESSIONS) {
			TraceEvent(SevWarnAlways, "ClearingTraceSuppressionMap");
			suppressionMap.clear();
		}

		auto insertion = suppressionMap.insert(std::make_pair(type, SuppressionInfo()));
		if(insertion.second || insertion.first->second.endTime <= now()) {
			int64_t suppressedEventCount = insertion.first->second.suppressedEventCount;
			insertion.first->second.endTime = now() + duration;
			insertion.first->second.suppressedEventCount = 0;
			return suppressedEventCount;
		}
		else {
			++insertion.first->second.suppressedEventCount;
			return -1;
		}
	}
};

TraceBatch g_traceBatch;
trace_clock_t g_trace_clock = TRACE_CLOCK_NOW;

LatestEventCache latestEventCache;
SuppressionMap suppressedEvents;

static TransientThresholdMetricSample<Standalone<StringRef>> *traceEventThrottlerCache;
static const char *TRACE_EVENT_THROTTLE_STARTING_TYPE = "TraceEventThrottle_";
static const char *TRACE_EVENT_INVALID_SUPPRESSION = "InvalidSuppression_";
static int TRACE_LOG_MAX_PREOPEN_BUFFER = 1000000;
static int TRACE_EVENT_MAX_SIZE = 4000;

struct TraceLog {
	Reference<ITraceLogFormatter> formatter;

private:
	Reference<ITraceLogWriter> logWriter;
	std::vector<TraceEventFields> eventBuffer;
	int loggedLength;
	int bufferLength;
	bool opened;
	int64_t preopenOverflowCount;
	std::string basename;
	std::string logGroup;

	std::string directory;
	std::string processName;
	Optional<NetworkAddress> localAddress;

	Reference<IThreadPool> writer;
	uint64_t rollsize;
	Mutex mutex;

	EventMetricHandle<TraceEventNameID> SevErrorNames;
	EventMetricHandle<TraceEventNameID> SevWarnAlwaysNames;
	EventMetricHandle<TraceEventNameID> SevWarnNames;
	EventMetricHandle<TraceEventNameID> SevInfoNames;
	EventMetricHandle<TraceEventNameID> SevDebugNames;

	struct RoleInfo {
		std::map<std::string, int> roles;
		std::string rolesString;

		void refreshRolesString() {
			rolesString = "";
			for(auto itr : roles) {
				if(!rolesString.empty()) {
					rolesString += ",";
				}
				rolesString += itr.first;
			}
		}
	};

	RoleInfo roleInfo;
	std::map<NetworkAddress, RoleInfo> roleInfoMap;

	RoleInfo& mutateRoleInfo() {
		ASSERT(g_network);

		if(g_network->isSimulated()) {
			return roleInfoMap[g_network->getLocalAddress()];
		}
		
		return roleInfo;
	}

public:
	bool logTraceEventMetrics;

	void initMetrics()
	{
		SevErrorNames.init(LiteralStringRef("TraceEvents.SevError"));
		SevWarnAlwaysNames.init(LiteralStringRef("TraceEvents.SevWarnAlways"));
		SevWarnNames.init(LiteralStringRef("TraceEvents.SevWarn"));
		SevInfoNames.init(LiteralStringRef("TraceEvents.SevInfo"));
		SevDebugNames.init(LiteralStringRef("TraceEvents.SevDebug"));
		logTraceEventMetrics = true;
	}

	struct BarrierList : ThreadSafeReferenceCounted<BarrierList> {
		BarrierList() : ntriggered(0) {}
		void push( ThreadFuture<Void> f ) {
			MutexHolder h(mutex);
			barriers.push_back(f);
		}
		void pop() {
			MutexHolder h(mutex);
			unsafeTrigger(0);
			barriers.pop_front();
			if (ntriggered) ntriggered--;
		}
		void triggerAll() {
			MutexHolder h(mutex);
			for(uint32_t i=ntriggered; i<barriers.size(); i++)
				unsafeTrigger(i);
			ntriggered = barriers.size();
		}
	private:
		Mutex mutex;
		Deque< ThreadFuture<Void> > barriers;
		int ntriggered;
		void unsafeTrigger(int i) {
			auto b = ((ThreadSingleAssignmentVar<Void>*)barriers[i].getPtr());
			if (!b->isReady())
				b->send(Void());
		}
	};

	Reference<BarrierList> barriers;

	struct WriterThread : IThreadPoolReceiver {
		WriterThread( Reference<BarrierList> barriers, Reference<ITraceLogWriter> logWriter, Reference<ITraceLogFormatter> formatter ) 
			: barriers(barriers), logWriter(logWriter), formatter(formatter) {}

		virtual void init() {}

		Reference<ITraceLogWriter> logWriter;
		Reference<ITraceLogFormatter> formatter;
		Reference<BarrierList> barriers;

		struct Open : TypedAction<WriterThread,Open> {
			virtual double getTimeEstimate() { return 0; }
		};
		void action( Open& o ) {
			logWriter->open();
			logWriter->write(formatter->getHeader());
		}

		struct Close : TypedAction<WriterThread,Close> {
			virtual double getTimeEstimate() { return 0; }
		};
		void action( Close& c ) {
			logWriter->write(formatter->getFooter());
			logWriter->close();
		}

		struct Roll : TypedAction<WriterThread,Roll> {
			virtual double getTimeEstimate() { return 0; }
		};
		void action( Roll& c ) {
			logWriter->write(formatter->getFooter());
			logWriter->roll();
			logWriter->write(formatter->getHeader());
		}

		struct Barrier : TypedAction<WriterThread, Barrier> {
			virtual double getTimeEstimate() { return 0; }
		};
		void action( Barrier& a ) {
			barriers->pop();
		}

		struct WriteBuffer : TypedAction<WriterThread, WriteBuffer> {
			std::vector<TraceEventFields> events;

			WriteBuffer(std::vector<TraceEventFields> events) : events(events) {}
			virtual double getTimeEstimate() { return .001; }
		};
		void action( WriteBuffer& a ) {
			for(auto event : a.events) {
				event.validateFormat();
				logWriter->write(formatter->formatEvent(event));
			}

			if(FLOW_KNOBS->TRACE_SYNC_ENABLED) {
				logWriter->sync();
			}
		}
	};

	TraceLog() : bufferLength(0), loggedLength(0), opened(false), preopenOverflowCount(0), barriers(new BarrierList), logTraceEventMetrics(false), formatter(new XmlTraceLogFormatter()) {}

	bool isOpen() const { return opened; }

	void open( std::string const& directory, std::string const& processName, std::string logGroup, std::string const& timestamp, uint64_t rs, uint64_t maxLogsSize, Optional<NetworkAddress> na ) {
		ASSERT( !writer && !opened );

		this->directory = directory;
		this->processName = processName;
		this->logGroup = logGroup;
		this->localAddress = na;

		basename = format("%s/%s.%s.%s", directory.c_str(), processName.c_str(), timestamp.c_str(), deterministicRandom()->randomAlphaNumeric(6).c_str());
		logWriter = Reference<ITraceLogWriter>(new FileTraceLogWriter(directory, processName, basename, formatter->getExtension(), maxLogsSize, [this](){ barriers->triggerAll(); }));

		if ( g_network->isSimulated() )
			writer = Reference<IThreadPool>(new DummyThreadPool());
		else
			writer = createGenericThreadPool();
		writer->addThread( new WriterThread(barriers, logWriter, formatter) );

		rollsize = rs;

		auto a = new WriterThread::Open;
		writer->post(a);

		MutexHolder holder(mutex);
		if(g_network->isSimulated()) {
			// We don't support early trace logs in simulation.
			// This is because we don't know if we're being simulated prior to the network being created, which causes two ambiguities:
			//
			// 1. We need to employ two different methods to determine the time of an event prior to the network starting for real-world and simulated runs.
			// 2. Simulated runs manually insert the Machine field at TraceEvent creation time. Real-world runs add this field at write time.
			//
			// Without the ability to resolve the ambiguity, we've chosen to always favor the real-world approach and not support such events in simulation.
			eventBuffer.clear();
		}

		for(TraceEventFields &fields : eventBuffer) {
			annotateEvent(fields);
		}

		opened = true;
		if(preopenOverflowCount > 0) {
			TraceEvent(SevWarn, "TraceLogPreopenOverflow").detail("OverflowEventCount", preopenOverflowCount);
			preopenOverflowCount = 0;
		}
	}

	void annotateEvent( TraceEventFields &fields ) {
		if(localAddress.present()) {
			fields.addField("Machine", formatIpPort(localAddress.get().ip, localAddress.get().port));
		}

		fields.addField("LogGroup", logGroup);

		RoleInfo const& r = mutateRoleInfo();
		if(r.rolesString.size() > 0) {
			fields.addField("Roles", r.rolesString);
		}
	}

	void writeEvent( TraceEventFields fields, std::string trackLatestKey, bool trackError ) {
		MutexHolder hold(mutex);

		if(opened) {
			annotateEvent(fields);
		}

		if(!trackLatestKey.empty()) {
			fields.addField("TrackLatestType", "Original");
		}

		if(!isOpen() && (preopenOverflowCount > 0 || bufferLength + fields.sizeBytes() > TRACE_LOG_MAX_PREOPEN_BUFFER)) {
			++preopenOverflowCount;
			return;
		}

		// FIXME: What if we are using way too much memory for buffer?
		eventBuffer.push_back(fields);
		bufferLength += fields.sizeBytes();

		if(trackError) {
			latestEventCache.setLatestError(fields);
		}
		if(!trackLatestKey.empty()) {
			latestEventCache.set(trackLatestKey, fields);
		}
	}

	void log(int severity, const char *name, UID id, uint64_t event_ts)
	{
		if(!logTraceEventMetrics)
			return;

		EventMetricHandle<TraceEventNameID> *m = NULL;
		switch(severity)
		{
			case SevError:       m = &SevErrorNames;      break;
			case SevWarnAlways:  m = &SevWarnAlwaysNames; break;
			case SevWarn:        m = &SevWarnNames;       break;
			case SevInfo:        m = &SevInfoNames;       break;
			case SevDebug:       m = &SevDebugNames;      break;
			default:
			break;
		}
		if(m != NULL)
		{
			(*m)->name = StringRef((uint8_t*)name, strlen(name));
			(*m)->id = id.toString();
			(*m)->log(event_ts);
		}
	}

	ThreadFuture<Void> flush() {
		traceEventThrottlerCache->poll();

		MutexHolder hold(mutex);
		bool roll = false;
		if (!eventBuffer.size()) return Void(); // SOMEDAY: maybe we still roll the tracefile here?

		if (rollsize && bufferLength + loggedLength > rollsize) // SOMEDAY: more conditions to roll
			roll = true;

		auto a = new WriterThread::WriteBuffer( std::move(eventBuffer) );
		loggedLength += bufferLength;
		eventBuffer = std::vector<TraceEventFields>();
		bufferLength = 0;
		writer->post( a );

		if (roll) {
			auto o = new WriterThread::Roll;
			writer->post(o);

			std::vector<TraceEventFields> events = latestEventCache.getAllUnsafe();
			for (int idx = 0; idx < events.size(); idx++) {
				if(events[idx].size() > 0) {
					TraceEventFields rolledFields;
					for(auto itr = events[idx].begin(); itr != events[idx].end(); ++itr) {
						if(itr->first == "Time") {
							rolledFields.addField("Time", format("%.6f", (g_trace_clock == TRACE_CLOCK_NOW) ? now() : timer()));
							rolledFields.addField("OriginalTime", itr->second);
						}
						else if(itr->first == "TrackLatestType") {
							rolledFields.addField("TrackLatestType", "Rolled");
						}
						else {
							rolledFields.addField(itr->first, itr->second);
						}
					}

					eventBuffer.push_back(rolledFields);
				}
			}

			loggedLength = 0;
		}

		ThreadFuture<Void> f(new ThreadSingleAssignmentVar<Void>);
		barriers->push(f);
		writer->post( new WriterThread::Barrier );

		return f;
	}

	void close() {
		if (opened) {
			MutexHolder hold(mutex);

			// Write remaining contents
			auto a = new WriterThread::WriteBuffer( std::move(eventBuffer) );
			loggedLength += bufferLength;
			eventBuffer = std::vector<TraceEventFields>();
			bufferLength = 0;
			writer->post( a );

			auto c = new WriterThread::Close();
			writer->post( c );

			ThreadFuture<Void> f(new ThreadSingleAssignmentVar<Void>);
			barriers->push(f);
			writer->post( new WriterThread::Barrier );

			f.getBlocking();

			opened = false;
		}
	}

	void addRole(std::string role) {
		MutexHolder holder(mutex);

		RoleInfo &r = mutateRoleInfo();
		++r.roles[role];
		r.refreshRolesString();
	}

	void removeRole(std::string role) {
		MutexHolder holder(mutex);

		RoleInfo &r = mutateRoleInfo();

		auto itr = r.roles.find(role);
		ASSERT(itr != r.roles.end() || (g_network->isSimulated() && g_network->getLocalAddress() == NetworkAddress()));

		if(itr != r.roles.end() && --(*itr).second == 0) {
			r.roles.erase(itr);
			r.refreshRolesString();
		}
	}

	~TraceLog() {
		close();
		if (writer) writer->addref(); // FIXME: We are not shutting down the writer thread at all, because the ThreadPool shutdown mechanism is blocking (necessarily waits for current work items to finish) and we might not be able to finish everything.
	}
};

NetworkAddress getAddressIndex() {
// ahm
//	if( g_network->isSimulated() )
//		return g_simulator.getCurrentProcess()->address;
//	else
	return g_network->getLocalAddress();
}

// This does not check for simulation, and as such is not safe for external callers
void clearPrefix_internal( std::map<std::string, TraceEventFields>& data, std::string prefix ) {
	auto first = data.lower_bound( prefix );
	auto last = data.lower_bound( strinc( prefix ).toString() );
	data.erase( first, last );
}

void LatestEventCache::clear( std::string prefix ) {
	clearPrefix_internal( latest[getAddressIndex()], prefix );
}

void LatestEventCache::clear() {
	latest[getAddressIndex()].clear();
}

void LatestEventCache::set( std::string tag, const TraceEventFields& contents ) {
	latest[getAddressIndex()][tag] = contents;
}

TraceEventFields LatestEventCache::get( std::string tag ) {
	return latest[getAddressIndex()][tag];
}

std::vector<TraceEventFields> allEvents( std::map<std::string, TraceEventFields> const& data ) {
	std::vector<TraceEventFields> all;
	for(auto it = data.begin(); it != data.end(); it++) {
		all.push_back( it->second );
	}
	return all;
}

std::vector<TraceEventFields> LatestEventCache::getAll() {
	return allEvents( latest[getAddressIndex()] );
}

// if in simulation, all events from all machines will be returned
std::vector<TraceEventFields> LatestEventCache::getAllUnsafe() {
	std::vector<TraceEventFields> all;
	for(auto it = latest.begin(); it != latest.end(); ++it) {
		auto m = allEvents( it->second );
		all.insert( all.end(), m.begin(), m.end() );
	}
	return all;
}

void LatestEventCache::setLatestError( const TraceEventFields& contents ) {
	if(TraceEvent::isNetworkThread()) { // The latest event cache doesn't track errors that happen on other threads
		latestErrors[getAddressIndex()] = contents;
	}
}

TraceEventFields LatestEventCache::getLatestError() {
	return latestErrors[getAddressIndex()];
}

static TraceLog g_traceLog;

namespace {
template <bool validate>
bool traceFormatImpl(std::string& format) {
	std::transform(format.begin(), format.end(), format.begin(), ::tolower);
	if (format == "xml") {
		if (!validate) {
			g_traceLog.formatter = Reference<ITraceLogFormatter>(new XmlTraceLogFormatter());
		}
		return true;
	} else if (format == "json") {
		if (!validate) {
			g_traceLog.formatter = Reference<ITraceLogFormatter>(new JsonTraceLogFormatter());
		}
		return true;
	} else {
		if (!validate) {
			g_traceLog.formatter = Reference<ITraceLogFormatter>(new XmlTraceLogFormatter());
		}
		return false;
	}
}
} // namespace

bool selectTraceFormatter(std::string format) {
	ASSERT(!g_traceLog.isOpen());
	bool recognized = traceFormatImpl</*validate*/ false>(format);
	if (!recognized) {
		TraceEvent(SevWarnAlways, "UnrecognizedTraceFormat").detail("format", format);
	}
	return recognized;
}

bool validateTraceFormat(std::string format) {
	return traceFormatImpl</*validate*/ true>(format);
}

ThreadFuture<Void> flushTraceFile() {
	if (!g_traceLog.isOpen())
		return Void();
	return g_traceLog.flush();
}

void flushTraceFileVoid() {
	if ( g_network && g_network->isSimulated() )
		flushTraceFile();
	else {
		flushTraceFile().getBlocking();
	}
}

void openTraceFile(const NetworkAddress& na, uint64_t rollsize, uint64_t maxLogsSize, std::string directory, std::string baseOfBase, std::string logGroup) {
	if(g_traceLog.isOpen())
		return;

	if(directory.empty())
		directory = ".";

	if (baseOfBase.empty())
		baseOfBase = "trace";

	std::string ip = na.ip.toString();
	std::replace(ip.begin(), ip.end(), ':', '_'); // For IPv6, Windows doesn't accept ':' in filenames.
	std::string baseName = format("%s.%s.%d", baseOfBase.c_str(), ip.c_str(), na.port);
	g_traceLog.open( directory, baseName, logGroup, format("%lld", time(NULL)), rollsize, maxLogsSize, !g_network->isSimulated() ? na : Optional<NetworkAddress>());

	uncancellable(recurring(&flushTraceFile, FLOW_KNOBS->TRACE_FLUSH_INTERVAL, TaskFlushTrace));
	g_traceBatch.dump();
}

void initTraceEventMetrics() {
	g_traceLog.initMetrics();
}

void closeTraceFile() {
	g_traceLog.close();
}

bool traceFileIsOpen() {
	return g_traceLog.isOpen();
}

void addTraceRole(std::string role) {
	g_traceLog.addRole(role);
}

void removeTraceRole(std::string role) {
	g_traceLog.removeRole(role);
}

TraceEvent::TraceEvent( const char* type, UID id ) : id(id), type(type), severity(SevInfo), initialized(false), enabled(true) {
	g_trace_depth++;
}
TraceEvent::TraceEvent( Severity severity, const char* type, UID id )
	: id(id), type(type), severity(severity), initialized(false),
	  enabled(g_network == nullptr || FLOW_KNOBS->MIN_TRACE_SEVERITY <= severity) {
	g_trace_depth++;
}
TraceEvent::TraceEvent( TraceInterval& interval, UID id )
	: id(id), type(interval.type)
	, severity(interval.severity)
	, initialized(false)
	, enabled(g_network == nullptr || FLOW_KNOBS->MIN_TRACE_SEVERITY <= interval.severity) {
	g_trace_depth++;
	init(interval);
}
TraceEvent::TraceEvent( Severity severity, TraceInterval& interval, UID id )
	: id(id), type(interval.type),
	  severity(severity),
	  initialized(false),
	  enabled(g_network == nullptr || FLOW_KNOBS->MIN_TRACE_SEVERITY <= severity) {
	g_trace_depth++;
	init(interval);
}

bool TraceEvent::init( TraceInterval& interval ) {
	bool result = init();
	switch (interval.count++) {
		case 0: { detail("BeginPair", interval.pairID); break; }
		case 1: { detail("EndPair", interval.pairID); break; }
		default: ASSERT(false);
	}
	return result;
}

bool TraceEvent::init() {
	if(initialized) {
		return enabled;
	}
	initialized = true;

	ASSERT(*type != '\0');
	enabled = enabled && ( !g_network || severity >= FLOW_KNOBS->MIN_TRACE_SEVERITY );

	// Backstop to throttle very spammy trace events
	if (enabled && g_network && !g_network->isSimulated() && severity > SevDebug && isNetworkThread()) {
		if (traceEventThrottlerCache->isAboveThreshold(StringRef((uint8_t*)type, strlen(type)))) {
			enabled = false;
			TraceEvent(SevWarnAlways, std::string(TRACE_EVENT_THROTTLE_STARTING_TYPE).append(type).c_str()).suppressFor(5);
		}
		else {
			traceEventThrottlerCache->addAndExpire(StringRef((uint8_t*)type, strlen(type)), 1, now() + FLOW_KNOBS->TRACE_EVENT_THROTTLER_SAMPLE_EXPIRY);
		}
	}

	if(enabled) {
		tmpEventMetric = new DynamicEventMetric(MetricNameRef());

		double time;
		if(g_trace_clock == TRACE_CLOCK_NOW) {
			if(!g_network) {
				static double preNetworkTime = timer_monotonic();
				time = preNetworkTime;
			}
			else {
				time = now();
			}
		}
		else {
			time = timer();
		}

		if(err.isValid() && err.isInjectedFault() && severity == SevError) {
			severity = SevWarnAlways;
		}

		detail("Severity", int(severity));
		detailf("Time", "%.6f", time);
		detail("Type", type);
		if(g_network && g_network->isSimulated()) {
			NetworkAddress local = g_network->getLocalAddress();
			detail("Machine", formatIpPort(local.ip, local.port));
		}
		detail("ID", id);
		if(err.isValid()) {
			if (err.isInjectedFault()) {
				detail("ErrorIsInjectedFault", true);
			}
			detail("Error", err.name());
			detail("ErrorDescription", err.what());
			detail("ErrorCode", err.code());
		}
	} else {
		tmpEventMetric = nullptr;
	}

	return enabled;
}

TraceEvent& TraceEvent::errorImpl(class Error const& error, bool includeCancelled) {
	if (error.code() != error_code_actor_cancelled || includeCancelled) {
		err = error;
		if (initialized) {
			if (error.isInjectedFault()) {
				detail("ErrorIsInjectedFault", true);
				if(severity == SevError) severity = SevWarnAlways;
			}
			detail("Error", error.name());
			detail("ErrorDescription", error.what());
			detail("ErrorCode", error.code());
		}
	} else {
		if (initialized) {
			TraceEvent(g_network && g_network->isSimulated() ? SevError : SevWarnAlways, std::string(TRACE_EVENT_INVALID_SUPPRESSION).append(type).c_str()).suppressFor(5);
		} else {
			enabled = false;
		}
	}
	return *this;
}

TraceEvent& TraceEvent::detailImpl( std::string&& key, std::string&& value, bool writeEventMetricField) {
	init();
	if (enabled) {
		if( value.size() > 495 ) {
			value = value.substr(0, 495) + "...";
		}

		if(writeEventMetricField) {
			tmpEventMetric->setField(key.c_str(), Standalone<StringRef>(StringRef(value)));
		}

		fields.addField(std::move(key), std::move(value));

		if(fields.sizeBytes() > TRACE_EVENT_MAX_SIZE) {
			TraceEvent(g_network && g_network->isSimulated() ? SevError : SevWarnAlways, "TraceEventOverflow").detail("TraceFirstBytes", fields.toString().substr(300));
			enabled = false;
		}
	}
	return *this;
}

void TraceEvent::setField(const char* key, int64_t value) {
	tmpEventMetric->setField(key, value);
}

void TraceEvent::setField(const char* key, double value) {
	tmpEventMetric->setField(key, value);
}

void TraceEvent::setField(const char* key, const std::string& value) {
	tmpEventMetric->setField(key, Standalone<StringRef>(value));
}

TraceEvent& TraceEvent::detailf( std::string key, const char* valueFormat, ... ) {
	if (enabled) {
		va_list args;
		va_start(args, valueFormat);
		std::string value;
		int result = vsformat(value, valueFormat, args);
		va_end(args);

		ASSERT(result >= 0);
		detailImpl(std::move(key), std::move(value));
	}
	return *this;
}
TraceEvent& TraceEvent::detailfNoMetric( std::string&& key, const char* valueFormat, ... ) {
	if (enabled) {
		va_list args;
		va_start(args, valueFormat);
		std::string value;
		int result = vsformat(value, valueFormat, args);
		va_end(args);

		ASSERT(result >= 0);
		detailImpl(std::move(key), std::move(value), false); // Do NOT write this detail to the event metric, caller of detailfNoMetric should do that itself with the appropriate value type
	}
	return *this;
}

TraceEvent& TraceEvent::trackLatest( const char *trackingKey ){
	this->trackingKey = trackingKey;
	ASSERT( this->trackingKey.size() != 0 && this->trackingKey[0] != '/' && this->trackingKey[0] != '\\');
	return *this;
}

TraceEvent& TraceEvent::sample( double sampleRate, bool logSampleRate ) {
	if(enabled) {
		if(initialized) {
			TraceEvent(g_network && g_network->isSimulated() ? SevError : SevWarnAlways, std::string(TRACE_EVENT_INVALID_SUPPRESSION).append(type).c_str()).suppressFor(5);
			return *this;
		}

		enabled = enabled && deterministicRandom()->random01() < sampleRate;

		if(enabled && logSampleRate) {
			detail("SampleRate", sampleRate);
		}
	}

	return *this;
}

TraceEvent& TraceEvent::suppressFor( double duration, bool logSuppressedEventCount ) {
	if(enabled) {
		if(initialized) {
			TraceEvent(g_network && g_network->isSimulated() ? SevError : SevWarnAlways, std::string(TRACE_EVENT_INVALID_SUPPRESSION).append(type).c_str()).suppressFor(5);
			return *this;
		}

		if(g_network) {
			if(isNetworkThread()) {
				int64_t suppressedEventCount = suppressedEvents.checkAndInsertSuppression(type, duration);
				enabled = enabled && suppressedEventCount >= 0;
				if(enabled && logSuppressedEventCount) {
					detail("SuppressedEventCount", suppressedEventCount);
				}
			}
			else {
				TraceEvent(SevWarnAlways, "SuppressionFromNonNetworkThread").detail("Type", type);
				detail("__InvalidSuppression__", ""); // Choosing a detail name that is unlikely to collide with other names
			}
		}
		init(); //we do not want any future calls on this trace event to disable it, because we have already counted it towards our suppression budget
	}

	return *this;
}

TraceEvent& TraceEvent::GetLastError() {
#ifdef _WIN32
	return detailf("WinErrorCode", "%x", ::GetLastError());
#elif defined(__unixish__)
	return detailf("UnixErrorCode", "%x", errno).detail("UnixError", strerror(errno));
#endif
}

// We're cheating in counting, as in practice, we only use {10,20,30,40}.
static_assert(SevMaxUsed / 10 + 1 == 5, "Please bump eventCounts[5] to SevMaxUsed/10+1");
unsigned long TraceEvent::eventCounts[5] = {0,0,0,0,0};

unsigned long TraceEvent::CountEventsLoggedAt(Severity sev) {
  return TraceEvent::eventCounts[sev/10];
}

TraceEvent& TraceEvent::backtrace(const std::string& prefix) {
	if (this->severity == SevError || !enabled) return *this; // We'll backtrace this later in ~TraceEvent
	return detail(prefix + "Backtrace", platform::get_backtrace());
}

TraceEvent::~TraceEvent() {
	init();
	try {
		if (enabled) {
			if (this->severity == SevError) {
				severity = SevInfo;
				backtrace();
				severity = SevError;
			}

<<<<<<< HEAD
				TraceEvent::eventCounts[severity/10]++;
=======
			if(isNetworkThread()) {
				TraceEvent::eventCounts[severity/10]++;
			}

>>>>>>> c5fd42eb
			g_traceLog.writeEvent( fields, trackingKey, severity > SevWarnAlways );

			if (g_traceLog.isOpen()) {
				// Log Metrics
				if(g_traceLog.logTraceEventMetrics && isNetworkThread()) {
					// Get the persistent Event Metric representing this trace event and push the fields (details) accumulated in *this to it and then log() it.
					// Note that if the event metric is disabled it won't actually be logged BUT any new fields added to it will be registered.
					// If the event IS logged, a timestamp will be returned, if not then 0.  Either way, pass it through to be used if possible
					// in the Sev* event metrics.

					uint64_t event_ts = DynamicEventMetric::getOrCreateInstance(format("TraceEvent.%s", type), StringRef(), true)->setFieldsAndLogFrom(tmpEventMetric);
					g_traceLog.log(severity, type, id, event_ts);
				}
			}
		}
	} catch( Error &e ) {
		TraceEvent(SevError, "TraceEventDestructorError").error(e,true);
	}
	delete tmpEventMetric;
	g_trace_depth--;
}

thread_local bool TraceEvent::networkThread = false;

void TraceEvent::setNetworkThread() {
	traceEventThrottlerCache = new TransientThresholdMetricSample<Standalone<StringRef>>(FLOW_KNOBS->TRACE_EVENT_METRIC_UNITS_PER_SAMPLE, FLOW_KNOBS->TRACE_EVENT_THROTTLER_MSG_LIMIT);
	networkThread = true;
}

bool TraceEvent::isNetworkThread() {
	return networkThread;
}

TraceInterval& TraceInterval::begin() {
	pairID = nondeterministicRandom()->randomUniqueID();
	count = 0;
	return *this;
}

void TraceBatch::addEvent( const char *name, uint64_t id, const char *location ) {
	eventBatch.push_back( EventInfo(g_trace_clock == TRACE_CLOCK_NOW ? now() : timer(), name, id, location));
	if( g_network->isSimulated() || FLOW_KNOBS->AUTOMATIC_TRACE_DUMP )
		dump();
}

void TraceBatch::addAttach( const char *name, uint64_t id, uint64_t to ) {
	attachBatch.push_back( AttachInfo(g_trace_clock == TRACE_CLOCK_NOW ? now() : timer(), name, id, to));
	if( g_network->isSimulated() || FLOW_KNOBS->AUTOMATIC_TRACE_DUMP )
		dump();
}

void TraceBatch::addBuggify( int activated, int line, std::string file ) {
	if( g_network ) {
		buggifyBatch.push_back( BuggifyInfo(g_trace_clock == TRACE_CLOCK_NOW ? now() : timer(), activated, line, file));
		if( g_network->isSimulated() || FLOW_KNOBS->AUTOMATIC_TRACE_DUMP )
			dump();
	} else {
		buggifyBatch.push_back( BuggifyInfo(0, activated, line, file));
	}
}

void TraceBatch::dump() {
	if (!g_traceLog.isOpen())
		return;
	std::string machine;
	if(g_network->isSimulated()) {
		NetworkAddress local = g_network->getLocalAddress();
		machine = formatIpPort(local.ip, local.port);
	}

	for(int i = 0; i < attachBatch.size(); i++) {
		if(g_network->isSimulated()) {
			attachBatch[i].fields.addField("Machine", machine);
		}
		g_traceLog.writeEvent(attachBatch[i].fields, "", false);
	}

	for(int i = 0; i < eventBatch.size(); i++) {
		if(g_network->isSimulated()) {
			eventBatch[i].fields.addField("Machine", machine);
		}
		g_traceLog.writeEvent(eventBatch[i].fields, "", false);
	}

	for(int i = 0; i < buggifyBatch.size(); i++) {
		if(g_network->isSimulated()) {
			buggifyBatch[i].fields.addField("Machine", machine);
		}
		g_traceLog.writeEvent(buggifyBatch[i].fields, "", false);
	}

	g_traceLog.flush();
	eventBatch.clear();
	attachBatch.clear();
	buggifyBatch.clear();
}

TraceBatch::EventInfo::EventInfo(double time, const char *name, uint64_t id, const char *location) {
	fields.addField("Severity", format("%d", (int)SevInfo));
	fields.addField("Time", format("%.6f", time));
	fields.addField("Type", name);
	fields.addField("ID", format("%016" PRIx64, id));
	fields.addField("Location", location);
}

TraceBatch::AttachInfo::AttachInfo(double time, const char *name, uint64_t id, uint64_t to) {
	fields.addField("Severity", format("%d", (int)SevInfo));
	fields.addField("Time", format("%.6f", time));
	fields.addField("Type", name);
	fields.addField("ID", format("%016" PRIx64, id));
	fields.addField("To", format("%016" PRIx64, to));
}

TraceBatch::BuggifyInfo::BuggifyInfo(double time, int activated, int line, std::string file) {
	fields.addField("Severity", format("%d", (int)SevInfo));
	fields.addField("Time", format("%.6f", time));
	fields.addField("Type", "BuggifySection");
	fields.addField("Activated", format("%d", activated));
	fields.addField("File", std::move(file));
	fields.addField("Line", format("%d", line));
}

TraceEventFields::TraceEventFields() : bytes(0) {}

void TraceEventFields::addField(const std::string& key, const std::string& value) {
	bytes += key.size() + value.size();
	fields.push_back(std::make_pair(key, value));
}

void TraceEventFields::addField(std::string&& key, std::string&& value) {
	bytes += key.size() + value.size();
	fields.push_back(std::make_pair(std::move(key), std::move(value)));
}

size_t TraceEventFields::size() const {
	return fields.size();
}

size_t TraceEventFields::sizeBytes() const {
	return bytes;
}

TraceEventFields::FieldIterator TraceEventFields::begin() const {
	return fields.cbegin();
}

TraceEventFields::FieldIterator TraceEventFields::end() const {
	return fields.cend();
}

const TraceEventFields::Field &TraceEventFields::operator[] (int index) const {
	ASSERT(index >= 0 && index < size());
	return fields.at(index);
}

bool TraceEventFields::tryGetValue(std::string key, std::string &outValue) const {
	for(auto itr = begin(); itr != end(); ++itr) {
		if(itr->first == key) {
			outValue = itr->second;
			return true;
		}
	}

	return false;
}

std::string TraceEventFields::getValue(std::string key) const {
	std::string value;
	if(tryGetValue(key, value)) {
		return value;
	}
	else {
		TraceEvent ev(SevWarn, "TraceEventFieldNotFound");
		if(tryGetValue("Type", value)) {
			ev.detail("Event", value);
		}
		ev.detail("FieldName", key);

		throw attribute_not_found();
	}
}

namespace {
void parseNumericValue(std::string const& s, double &outValue, bool permissive = false) {
	double d = 0;
	int consumed = 0;
	int r = sscanf(s.c_str(), "%lf%n", &d, &consumed);
	if (r == 1 && (consumed == s.size() || permissive)) {
		outValue = d;
		return;
	}

	throw attribute_not_found();
}

void parseNumericValue(std::string const& s, int &outValue, bool permissive = false) {
	long long int iLong = 0;
	int consumed = 0;
	int r = sscanf(s.c_str(), "%lld%n", &iLong, &consumed);
	if (r == 1 && (consumed == s.size() || permissive)) {
		if (std::numeric_limits<int>::min() <= iLong && iLong <= std::numeric_limits<int>::max()) {
			outValue = (int)iLong;  // Downcast definitely safe
			return;
		}
		else {
			throw attribute_too_large();
		}
	}

	throw attribute_not_found();
}

void parseNumericValue(std::string const& s, int64_t &outValue, bool permissive = false) {
	long long int i = 0;
	int consumed = 0;
	int r = sscanf(s.c_str(), "%lld%n", &i, &consumed);
	if (r == 1 && (consumed == s.size() || permissive)) {
		outValue = i;
		return;
	}

	throw attribute_not_found();
}

template<class T>
T getNumericValue(TraceEventFields const& fields, std::string key, bool permissive) {
	std::string field = fields.getValue(key);

	try {
		T value;
		parseNumericValue(field, value, permissive);
		return value;
	}
	catch(Error &e) {
		std::string type;

		TraceEvent ev(SevWarn, "ErrorParsingNumericTraceEventField");
		ev.error(e);
		if(fields.tryGetValue("Type", type)) {
			ev.detail("Event", type);
		}
		ev.detail("FieldName", key);
		ev.detail("FieldValue", field);

		throw;
	}
}
} // namespace

int TraceEventFields::getInt(std::string key, bool permissive) const {
	return getNumericValue<int>(*this, key, permissive);
}

int64_t TraceEventFields::getInt64(std::string key, bool permissive) const {
	return getNumericValue<int64_t>(*this, key, permissive);
}

double TraceEventFields::getDouble(std::string key, bool permissive) const {
	return getNumericValue<double>(*this, key, permissive);
}

std::string TraceEventFields::toString() const {
	std::string str;
	bool first = true;
	for(auto itr = begin(); itr != end(); ++itr) {
		if(!first) {
			str += ", ";
		}
		first = false;

		str += format("\"%s\"=\"%s\"", itr->first.c_str(), itr->second.c_str());
	}

	return str;
}

bool validateField(const char *key, bool allowUnderscores) {
	if((key[0] < 'A' || key[0] > 'Z') && key[0] != '_') {
		return false;
	}

	const char* underscore = strchr(key, '_');
	while(underscore) {
		if(!allowUnderscores || ((underscore[1] < 'A' || underscore[1] > 'Z') && key[0] != '_' && key[0] != '\0')) {
			return false;
		}

		underscore = strchr(&underscore[1], '_');
	}

	return true;
}

void TraceEventFields::validateFormat() const {
	if(g_network && g_network->isSimulated()) {
		for(Field field : fields) {
			if(!validateField(field.first.c_str(), false)) {
				fprintf(stderr, "Trace event detail name `%s' is invalid in:\n\t%s\n", field.first.c_str(), toString().c_str());
			}
			if(field.first == "Type" && !validateField(field.second.c_str(), true)) {
				fprintf(stderr, "Trace event detail Type `%s' is invalid\n", field.second.c_str());
			}
		}
	}
}

std::string traceableStringToString(const char* value, size_t S) {
	ASSERT_WE_THINK(S > 0 && value[S - 1] == '\0');
	return std::string(value, S - 1); // Exclude trailing \0 byte
}<|MERGE_RESOLUTION|>--- conflicted
+++ resolved
@@ -915,14 +915,10 @@
 				severity = SevError;
 			}
 
-<<<<<<< HEAD
-				TraceEvent::eventCounts[severity/10]++;
-=======
 			if(isNetworkThread()) {
 				TraceEvent::eventCounts[severity/10]++;
 			}
 
->>>>>>> c5fd42eb
 			g_traceLog.writeEvent( fields, trackingKey, severity > SevWarnAlways );
 
 			if (g_traceLog.isOpen()) {
