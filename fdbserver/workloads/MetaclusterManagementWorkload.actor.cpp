--- conflicted
+++ resolved
@@ -456,27 +456,17 @@
 			state TenantAPI::TenantState checkState = checkEntry.tenantState;
 			state std::vector<TenantAPI::TenantState> filters;
 			filters.push_back(checkState);
-<<<<<<< HEAD
-			state std::vector<std::pair<TenantName, MetaclusterTenantMapEntry>> tenantList;
-			// Possible to have changed state between now and the getTenant call above
-			state MetaclusterTenantMapEntry checkEntry2;
-			wait(store(checkEntry2, MetaclusterAPI::getTenant(self->managementDb, tenant)) &&
-			     store(tenantList,
-			           MetaclusterAPI::listTenantMetadata(self->managementDb, ""_sr, "\xff\xff"_sr, 10e6, 0, filters)));
-=======
-
-			state std::vector<std::pair<TenantName, TenantMapEntry>> tenantList =
+
+			state std::vector<std::pair<TenantName, MetaclusterTenantMapEntry>> tenantList =
 			    wait(MetaclusterAPI::listTenantMetadata(self->managementDb, ""_sr, "\xff\xff"_sr, 10e6, 0, filters));
 			// Possible to have changed state between now and the getTenant call above
 			state TenantMapEntry checkEntry2 = wait(MetaclusterAPI::getTenant(self->managementDb, tenant));
-
 			DisabledTraceEvent(SevDebug, "VerifyListFilter")
 			    .detail("Context", context)
 			    .detail("Tenant", tenant)
 			    .detail("CheckState", (int)checkState)
 			    .detail("Entry2State", (int)checkEntry2.tenantState);
 
->>>>>>> 437cdb37
 			bool found = false;
 			for (auto pair : tenantList) {
 				ASSERT(pair.second.tenantState == checkState);
@@ -506,7 +496,7 @@
 		                                                  self->totalTenantGroupCapacity;
 		state bool retried = false;
 
-		state TenantMapEntry tenantMapEntry;
+		state MetaclusterTenantMapEntry tenantMapEntry;
 		tenantMapEntry.tenantName = tenant;
 		tenantMapEntry.tenantGroup = tenantGroup;
 
@@ -521,28 +511,12 @@
 			tenantMapEntry.assignedCluster = preferredClusters[preferredClusterIndex];
 		}
 
-<<<<<<< HEAD
-		state MetaclusterTenantMapEntry tenantMapEntry;
-		tenantMapEntry.tenantName = tenant;
-		tenantMapEntry.tenantGroup = tenantGroup;
-
-		try {
-			loop {
-				try {
-					if (!assignClusterAutomatically && (!retried || deterministicRandom()->coinflip())) {
-						tenantMapEntry.assignedCluster =
-						    deterministicRandom()->coinflip() ? preferredClusters.first : preferredClusters.second;
-						if (!originalPreferredCluster.present()) {
-							originalPreferredCluster = tenantMapEntry.assignedCluster;
-						}
-=======
 		try {
 			loop {
 				try {
 					if (!assignClusterAutomatically && deterministicRandom()->coinflip()) {
 						preferredClusterIndex = deterministicRandom()->randomInt(0, preferredClusters.size());
 						tenantMapEntry.assignedCluster = preferredClusters[preferredClusterIndex];
->>>>>>> 437cdb37
 					}
 					Future<Void> createFuture =
 					    MetaclusterAPI::createTenant(self->managementDb, tenantMapEntry, assignClusterAutomatically);
@@ -560,20 +534,13 @@
 						ASSERT(entry.present());
 						tenantMapEntry = entry.get();
 						break;
-<<<<<<< HEAD
-					} else if (!assignClusterAutomatically && retried &&
-					           originalPreferredCluster.get() != tenantMapEntry.assignedCluster &&
-					           (e.code() == error_code_cluster_no_capacity ||
-					            e.code() == error_code_cluster_not_found ||
-					            e.code() == error_code_invalid_tenant_configuration)) {
-=======
 					} else if (!assignClusterAutomatically && (e.code() == error_code_cluster_no_capacity ||
 					                                           e.code() == error_code_cluster_not_found ||
 					                                           e.code() == error_code_invalid_tenant_configuration)) {
 						state Error error = e;
-						Optional<TenantMapEntry> entry = wait(MetaclusterAPI::tryGetTenant(self->managementDb, tenant));
-
->>>>>>> 437cdb37
+						Optional<MetaclusterTenantMapEntry> entry =
+						    wait(MetaclusterAPI::tryGetTenant(self->managementDb, tenant));
+
 						// When picking a different assigned cluster, it is possible to leave the
 						// tenant creation in a partially completed state, which we want to avoid.
 						// Continue retrying if the new preferred cluster throws errors rather than
@@ -641,12 +608,8 @@
 			} else if (e.code() == error_code_invalid_tenant_configuration) {
 				ASSERT(tenantGroup.present());
 				auto itr = self->tenantGroups.find(tenantGroup.get());
-<<<<<<< HEAD
+				ASSERT(itr != self->tenantGroups.end());
 				ASSERT(itr->second.cluster != tenantMapEntry.assignedCluster);
-=======
-				ASSERT(itr != self->tenantGroups.end());
-				ASSERT(itr->second.cluster != tenantMapEntry.assignedCluster.get());
->>>>>>> 437cdb37
 				return Void();
 			}
 
@@ -860,12 +823,7 @@
 					}
 
 					retried = true;
-<<<<<<< HEAD
-					wait(verifyListFilter(self, tenant));
-=======
 					wait(verifyListFilter(self, tenant, "renameTenant"));
-					wait(verifyListFilter(self, newTenantName, "renameTenantNew"));
->>>>>>> 437cdb37
 				} catch (Error& e) {
 					// If we retry the rename after it had succeeded, we will get an error that we should ignore
 					if (e.code() == error_code_tenant_not_found && exists && !newTenantExists && retried) {
@@ -874,7 +832,7 @@
 					throw e;
 				}
 			}
-			wait(verifyListFilter(self, newTenantName));
+			wait(verifyListFilter(self, newTenantName, "renameTenantNew"));
 
 			ASSERT(exists);
 			ASSERT(!newTenantExists);
