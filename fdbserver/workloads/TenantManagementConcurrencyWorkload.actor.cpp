--- conflicted
+++ resolved
@@ -300,11 +300,7 @@
 
 		// Run a random sequence of tenant management operations for the duration of the test
 		while (now() < start + self->testDuration) {
-<<<<<<< HEAD
 			state int operation = deterministicRandom()->randomInt(0, 4);
-=======
-			state int operation = deterministicRandom()->randomInt(0, 3);
->>>>>>> c8451d5f
 			if (operation == 0) {
 				wait(createTenant(self));
 			} else if (operation == 1) {
