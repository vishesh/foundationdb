/*
 * LogSystem.h
 *
 * This source file is part of the FoundationDB open source project
 *
 * Copyright 2013-2018 Apple Inc. and the FoundationDB project authors
 *
 * Licensed under the Apache License, Version 2.0 (the "License");
 * you may not use this file except in compliance with the License.
 * You may obtain a copy of the License at
 *
 *     http://www.apache.org/licenses/LICENSE-2.0
 *
 * Unless required by applicable law or agreed to in writing, software
 * distributed under the License is distributed on an "AS IS" BASIS,
 * WITHOUT WARRANTIES OR CONDITIONS OF ANY KIND, either express or implied.
 * See the License for the specific language governing permissions and
 * limitations under the License.
 */

#ifndef FDBSERVER_LOGSYSTEM_H
#define FDBSERVER_LOGSYSTEM_H

#include <set>
#include <vector>

#include "fdbserver/TLogInterface.h"
#include "fdbserver/WorkerInterface.actor.h"
#include "fdbclient/DatabaseConfiguration.h"
#include "fdbserver/MutationTracking.h"
#include "flow/IndexedSet.h"
#include "fdbrpc/ReplicationPolicy.h"
#include "fdbrpc/Locality.h"
#include "fdbrpc/Replication.h"

struct DBCoreState;
struct TLogSet;
struct CoreTLogSet;

// The set of tLog servers, logRouters and backupWorkers for a log tag
class LogSet : NonCopyable, public ReferenceCounted<LogSet> {
public:
	std::vector<Reference<AsyncVar<OptionalInterface<TLogInterface>>>> logServers;
	std::vector<Reference<AsyncVar<OptionalInterface<TLogInterface>>>> logRouters;
	std::vector<Reference<AsyncVar<OptionalInterface<BackupInterface>>>> backupWorkers;
	int32_t tLogWriteAntiQuorum;
	int32_t tLogReplicationFactor;
	std::vector< LocalityData > tLogLocalities; // Stores the localities of the log servers
	TLogVersion tLogVersion;
	Reference<IReplicationPolicy> tLogPolicy;
	Reference<LocalitySet> logServerSet;
	std::vector<int> logIndexArray;
	std::vector<LocalityEntry> logEntryArray;
	bool isLocal;
	int8_t locality;
	Version startVersion;
	std::vector<Future<TLogLockResult>> replies;
	std::vector<std::vector<int>> satelliteTagLocations;

	LogSet() : tLogWriteAntiQuorum(0), tLogReplicationFactor(0), isLocal(true), locality(tagLocalityInvalid), startVersion(invalidVersion) {}
	LogSet(const TLogSet& tlogSet);
	LogSet(const CoreTLogSet& coreSet);

	std::string logRouterString() {
		std::string result;
		for(int i = 0; i < logRouters.size(); i++) {
			if(i>0) {
				result += ", ";
			}
			result += logRouters[i]->get().id().toString();
		}
		return result;
	}

	bool hasLogRouter(UID id) const {
		for (const auto& router : logRouters) {
			if (router->get().id() == id) {
				return true;
			}
		}
		return false;
	}

	bool hasBackupWorker(UID id) const {
		for (const auto& worker : backupWorkers) {
			if (worker->get().id() == id) {
				return true;
			}
		}
		return false;
	}

	std::string logServerString() {
		std::string result;
		for(int i = 0; i < logServers.size(); i++) {
			if(i>0) {
				result += ", ";
			}
			result += logServers[i]->get().id().toString();
		}
		return result;
	}

	void populateSatelliteTagLocations(int logRouterTags, int oldLogRouterTags, int txsTags, int oldTxsTags) {
		satelliteTagLocations.clear();
		satelliteTagLocations.resize(std::max({logRouterTags,oldLogRouterTags,txsTags,oldTxsTags})+1);

		std::map<int,int> server_usedBest;
		std::set<std::pair<int,int>> used_servers;
		for(int i = 0; i < tLogLocalities.size(); i++) {
			used_servers.insert(std::make_pair(0,i));
		}

		Reference<LocalitySet> serverSet = Reference<LocalitySet>(new LocalityMap<std::pair<int,int>>());
		LocalityMap<std::pair<int,int>>* serverMap = (LocalityMap<std::pair<int,int>>*) serverSet.getPtr();
		std::vector<std::pair<int,int>> resultPairs;
		for(int loc = 0; loc < satelliteTagLocations.size(); loc++) {
			int team = loc;
			if(loc < logRouterTags) {
				team = loc + 1;
			} else if(loc == logRouterTags) {
				team = 0;
			}

			bool teamComplete = false;
			alsoServers.resize(1);
			serverMap->clear();
			resultPairs.clear();
			for(auto& used_idx : used_servers) {
				auto entry = serverMap->add(tLogLocalities[used_idx.second], &used_idx);
				if(!resultPairs.size()) {
					resultPairs.push_back(used_idx);
					alsoServers[0] = entry;
				}

				resultEntries.clear();
				if( serverSet->selectReplicas(tLogPolicy, alsoServers, resultEntries) ) {
					for(auto& entry : resultEntries) {
						resultPairs.push_back(*serverMap->getObject(entry));
					}
					int firstBestUsed = server_usedBest[resultPairs[0].second];
					for(int i = 1; i < resultPairs.size(); i++) {
						int thisBestUsed = server_usedBest[resultPairs[i].second];
						if(thisBestUsed < firstBestUsed) {
							std::swap(resultPairs[0], resultPairs[i]);
							firstBestUsed = thisBestUsed;
						}
					}
					server_usedBest[resultPairs[0].second]++;

					for(auto& res : resultPairs) {
						satelliteTagLocations[team].push_back(res.second);
						used_servers.erase(res);
						res.first++;
						used_servers.insert(res);
					}
					teamComplete = true;
					break;
				}
			}
			ASSERT(teamComplete);
		}

		checkSatelliteTagLocations();
	}

	void checkSatelliteTagLocations() {
		std::vector<int> usedBest;
		std::vector<int> used;
		usedBest.resize(tLogLocalities.size());
		used.resize(tLogLocalities.size());
		for(auto team : satelliteTagLocations) {
			usedBest[team[0]]++;
			for(auto loc : team) {
				used[loc]++;
			}
		}

		int minUsedBest = satelliteTagLocations.size();
		int maxUsedBest = 0;
		for(auto i : usedBest) {
			minUsedBest = std::min(minUsedBest, i);
			maxUsedBest = std::max(maxUsedBest, i);
		}

		int minUsed = satelliteTagLocations.size();
		int maxUsed = 0;
		for(auto i : used) {
			minUsed = std::min(minUsed, i);
			maxUsed = std::max(maxUsed, i);
		}

		bool foundDuplicate = false;
		std::set<Optional<Key>> zones;
		std::set<Optional<Key>> dcs;
		for(auto& loc : tLogLocalities) {
			if(zones.count(loc.zoneId())) {
				foundDuplicate = true;
				break;
			}
			zones.insert(loc.zoneId());
			dcs.insert(loc.dcId());
		}
		bool moreThanOneDC = dcs.size() > 1 ? true : false;

		TraceEvent(((maxUsed - minUsed > 1) || (maxUsedBest - minUsedBest > 1)) ? (g_network->isSimulated() && !foundDuplicate && !moreThanOneDC ? SevError : SevWarnAlways) : SevInfo, "CheckSatelliteTagLocations").detail("MinUsed", minUsed).detail("MaxUsed", maxUsed).detail("MinUsedBest", minUsedBest).detail("MaxUsedBest", maxUsedBest).detail("DuplicateZones", foundDuplicate).detail("NumOfDCs", dcs.size());
	}

	int bestLocationFor( Tag tag ) {
		if(locality == tagLocalitySatellite) {
			return satelliteTagLocations[tag == txsTag ? 0 : tag.id + 1][0];
		}

		//the following logic supports upgrades from 5.X
		if(tag == txsTag) return txsTagOld % logServers.size();
		return tag.id % logServers.size();
	}

	void updateLocalitySet( std::vector<LocalityData> const& localities ) {
		LocalityMap<int>* logServerMap;

		logServerSet = Reference<LocalitySet>(new LocalityMap<int>());
		logServerMap = (LocalityMap<int>*) logServerSet.getPtr();

		logEntryArray.clear();
		logEntryArray.reserve(localities.size());
		logIndexArray.clear();
		logIndexArray.reserve(localities.size());

		for( int i = 0; i < localities.size(); i++ ) {
			logIndexArray.push_back(i);
			logEntryArray.push_back(logServerMap->add(localities[i], &logIndexArray.back()));
		}
	}

	bool satisfiesPolicy( const std::vector<LocalityEntry>& locations ) {
		resultEntries.clear();

		// Run the policy, assert if unable to satify
		bool result = logServerSet->selectReplicas(tLogPolicy, locations, resultEntries);
		ASSERT(result);

		return resultEntries.size() == 0;
	}

	void getPushLocations(VectorRef<Tag> tags, std::vector<int>& locations, int locationOffset,
	                      bool allLocations = false) {
		if(locality == tagLocalitySatellite) {
			for(auto& t : tags) {
				if(t == txsTag || t.locality == tagLocalityTxs || t.locality == tagLocalityLogRouter) {
					for(int loc : satelliteTagLocations[t == txsTag ? 0 : t.id + 1]) {
						locations.push_back(locationOffset + loc);
					}
				}
			}
			uniquify(locations);
			return;
		}

		newLocations.clear();
		alsoServers.clear();
		resultEntries.clear();

		if (allLocations) {
			// special handling for allLocations
			TraceEvent("AllLocationsSet");
			for (int i = 0; i < logServers.size(); i++) {
				newLocations.push_back(i);
			}
		} else {
			for (auto& t : tags) {
				if (locality == tagLocalitySpecial || t.locality == locality || t.locality < 0) {
					newLocations.push_back(bestLocationFor(t));
				}
			}
		}

		uniquify( newLocations );

		if (newLocations.size())
			alsoServers.reserve(newLocations.size());

		// Convert locations to the also servers
		for (auto location : newLocations) {
			locations.push_back(locationOffset + location);
			alsoServers.push_back(logEntryArray[location]);
		}

		// Run the policy, assert if unable to satify
		bool result = logServerSet->selectReplicas(tLogPolicy, alsoServers, resultEntries);
		ASSERT(result);

		// Add the new servers to the location array
		LocalityMap<int>* logServerMap = (LocalityMap<int>*) logServerSet.getPtr();
		for (auto entry : resultEntries) {
			locations.push_back(locationOffset + *logServerMap->getObject(entry));
		}
		//TraceEvent("GetPushLocations").detail("Policy", tLogPolicy->info())
		//	.detail("Results", locations.size()).detail("Selection", logServerSet->size())
		//	.detail("Included", alsoServers.size()).detail("Duration", timer() - t);
	}

private:
	std::vector<LocalityEntry> alsoServers, resultEntries;
	std::vector<int> newLocations;
};

struct ILogSystem {
	// Represents a particular (possibly provisional) epoch of the log subsystem


	struct IPeekCursor {
		//clones the peek cursor, however you cannot call getMore() on the cloned cursor.
		virtual Reference<IPeekCursor> cloneNoMore() = 0;

		virtual void setProtocolVersion( ProtocolVersion version ) = 0;

		//if hasMessage() returns true, getMessage(), getMessageWithTags(), or reader() can be called.
		//does not modify the cursor
		virtual bool hasMessage() = 0;

		//pre: only callable if hasMessage() returns true
		//return the tags associated with the message for the current sequence
		virtual VectorRef<Tag> getTags() = 0;

		//pre: only callable if hasMessage() returns true
		//returns the arena containing the contents of getMessage(), getMessageWithTags(), and reader()
		virtual Arena& arena() = 0;

		//pre: only callable if hasMessage() returns true
		//returns an arena reader for the next message
		//caller cannot call getMessage(), getMessageWithTags(), and reader()
		//the caller must advance the reader before calling nextMessage()
		virtual ArenaReader* reader() = 0;

		//pre: only callable if hasMessage() returns true
		//caller cannot call getMessage(), getMessageWithTags(), and reader()
		//return the contents of the message for the current sequence
		virtual StringRef getMessage() = 0;

		//pre: only callable if hasMessage() returns true
		//caller cannot call getMessage(), getMessageWithTags(), and reader()
		//return the contents of the message for the current sequence
		virtual StringRef getMessageWithTags() = 0;

		//pre: only callable after getMessage(), getMessageWithTags(), or reader()
		//post: hasMessage() and version() have been updated
		//hasMessage() will never return false "in the middle" of a version (that is, if it does return false, version().subsequence will be zero)  < FIXME: Can we lose this property?
		virtual void nextMessage() = 0;

		//advances the cursor to the supplied LogMessageVersion, and updates hasMessage
		virtual void advanceTo(LogMessageVersion n) = 0;

		//returns immediately if hasMessage() returns true.
		//returns when either the result of hasMessage() or version() has changed, or a cursor has internally been exhausted.
		virtual Future<Void> getMore(TaskPriority taskID = TaskPriority::TLogPeekReply) = 0;

		//returns when the failure monitor detects that the servers associated with the cursor are failed
		virtual Future<Void> onFailed() = 0;

		//returns false if:
		// (1) the failure monitor detects that the servers associated with the cursor is failed
		// (2) the interface is not present
		// (3) the cursor cannot return any more results
		virtual bool isActive() = 0;

		//returns true if the cursor cannot return any more results
		virtual bool isExhausted() = 0;

		// Returns the smallest possible message version which the current message (if any) or a subsequent message might have
		// (If hasMessage(), this is therefore the message version of the current message)
		virtual const LogMessageVersion& version() = 0;

		//So far, the cursor has returned all messages which both satisfy the criteria passed to peek() to create the cursor AND have (popped(),0) <= message version number <= version()
		//Other messages might have been skipped
		virtual Version popped() = 0;

		// Returns the maximum version known to have been pushed (not necessarily durably) into the log system (0 is always a possible result!)
		virtual Version getMaxKnownVersion() { return 0; }

		virtual Version getMinKnownCommittedVersion() = 0;

		virtual Optional<UID> getPrimaryPeekLocation() = 0;

		virtual void addref() = 0;

		virtual void delref() = 0;
	};

	struct ServerPeekCursor : IPeekCursor, ReferenceCounted<ServerPeekCursor> {
		Reference<AsyncVar<OptionalInterface<TLogInterface>>> interf;
		const Tag tag;

		TLogPeekReply results;
		ArenaReader rd;
		LogMessageVersion messageVersion, end;
		Version poppedVersion;
		TagsAndMessage messageAndTags;
		bool hasMsg;
		Future<Void> more;
		UID randomID;
		bool returnIfBlocked;

		bool onlySpilled;
		bool parallelGetMore;
		int sequence;
		Deque<Future<TLogPeekReply>> futureResults;
		Future<Void> interfaceChanged;

		ServerPeekCursor( Reference<AsyncVar<OptionalInterface<TLogInterface>>> const& interf, Tag tag, Version begin, Version end, bool returnIfBlocked, bool parallelGetMore );
		ServerPeekCursor( TLogPeekReply const& results, LogMessageVersion const& messageVersion, LogMessageVersion const& end, TagsAndMessage const& message, bool hasMsg, Version poppedVersion, Tag tag );

		virtual Reference<IPeekCursor> cloneNoMore();
		virtual void setProtocolVersion( ProtocolVersion version );
		virtual Arena& arena();
		virtual ArenaReader* reader();
		virtual bool hasMessage();
		virtual void nextMessage();
		virtual StringRef getMessage();
		virtual StringRef getMessageWithTags();
		virtual VectorRef<Tag> getTags();
		virtual void advanceTo(LogMessageVersion n);
		virtual Future<Void> getMore(TaskPriority taskID = TaskPriority::TLogPeekReply);
		virtual Future<Void> onFailed();
		virtual bool isActive();
		virtual bool isExhausted();
		virtual const LogMessageVersion& version();
		virtual Version popped();
		virtual Version getMinKnownCommittedVersion();
		virtual Optional<UID> getPrimaryPeekLocation();

		virtual void addref() {
			ReferenceCounted<ServerPeekCursor>::addref();
		}

		virtual void delref() {
			ReferenceCounted<ServerPeekCursor>::delref();
		}

		virtual Version getMaxKnownVersion() { return results.maxKnownVersion; }
	};

	struct MergedPeekCursor : IPeekCursor, ReferenceCounted<MergedPeekCursor> {
		Reference<LogSet> logSet;
		std::vector< Reference<IPeekCursor> > serverCursors;
		std::vector<LocalityEntry> locations;
		std::vector< std::pair<LogMessageVersion, int> > sortedVersions;
		Tag tag;
		int bestServer, currentCursor, readQuorum;
		Optional<LogMessageVersion> nextVersion;
		LogMessageVersion messageVersion;
		bool hasNextMessage;
		UID randomID;
		int tLogReplicationFactor;
		Future<Void> more;

		MergedPeekCursor( std::vector< Reference<ILogSystem::IPeekCursor> > const& serverCursors, Version begin );
		MergedPeekCursor( std::vector<Reference<AsyncVar<OptionalInterface<TLogInterface>>>> const& logServers, int bestServer, int readQuorum, Tag tag, Version begin, Version end, bool parallelGetMore, std::vector<LocalityData> const& tLogLocalities, Reference<IReplicationPolicy> const tLogPolicy, int tLogReplicationFactor );
		MergedPeekCursor( std::vector< Reference<IPeekCursor> > const& serverCursors, LogMessageVersion const& messageVersion, int bestServer, int readQuorum, Optional<LogMessageVersion> nextVersion, Reference<LogSet> logSet, int tLogReplicationFactor );

		virtual Reference<IPeekCursor> cloneNoMore();
		virtual void setProtocolVersion( ProtocolVersion version );
		virtual Arena& arena();
		virtual ArenaReader* reader();
		void calcHasMessage();
		void updateMessage(bool usePolicy);
		virtual bool hasMessage();
		virtual void nextMessage();
		virtual StringRef getMessage();
		virtual StringRef getMessageWithTags();
		virtual VectorRef<Tag> getTags();
		virtual void advanceTo(LogMessageVersion n);
		virtual Future<Void> getMore(TaskPriority taskID = TaskPriority::TLogPeekReply);
		virtual Future<Void> onFailed();
		virtual bool isActive();
		virtual bool isExhausted();
		virtual const LogMessageVersion& version();
		virtual Version popped();
		virtual Version getMinKnownCommittedVersion();
		virtual Optional<UID> getPrimaryPeekLocation();

		virtual void addref() {
			ReferenceCounted<MergedPeekCursor>::addref();
		}

		virtual void delref() {
			ReferenceCounted<MergedPeekCursor>::delref();
		}
	};

	struct SetPeekCursor : IPeekCursor, ReferenceCounted<SetPeekCursor> {
		std::vector<Reference<LogSet>> logSets;
		std::vector< std::vector< Reference<IPeekCursor> > > serverCursors;
		Tag tag;
		int bestSet, bestServer, currentSet, currentCursor;
		std::vector<LocalityEntry> locations;
		std::vector< std::pair<LogMessageVersion, int> > sortedVersions;
		Optional<LogMessageVersion> nextVersion;
		LogMessageVersion messageVersion;
		bool hasNextMessage;
		bool useBestSet;
		UID randomID;
		Future<Void> more;

		SetPeekCursor( std::vector<Reference<LogSet>> const& logSets, int bestSet, int bestServer, Tag tag, Version begin, Version end, bool parallelGetMore );
		SetPeekCursor( std::vector<Reference<LogSet>> const& logSets, std::vector< std::vector< Reference<IPeekCursor> > > const& serverCursors, LogMessageVersion const& messageVersion, int bestSet, int bestServer, Optional<LogMessageVersion> nextVersion, bool useBestSet );

		virtual Reference<IPeekCursor> cloneNoMore();
		virtual void setProtocolVersion( ProtocolVersion version );
		virtual Arena& arena();
		virtual ArenaReader* reader();
		void calcHasMessage();
		void updateMessage(int logIdx, bool usePolicy);
		virtual bool hasMessage();
		virtual void nextMessage();
		virtual StringRef getMessage();
		virtual StringRef getMessageWithTags();
		virtual VectorRef<Tag> getTags();
		virtual void advanceTo(LogMessageVersion n);
		virtual Future<Void> getMore(TaskPriority taskID = TaskPriority::TLogPeekReply);
		virtual Future<Void> onFailed();
		virtual bool isActive();
		virtual bool isExhausted();
		virtual const LogMessageVersion& version();
		virtual Version popped();
		virtual Version getMinKnownCommittedVersion();
		virtual Optional<UID> getPrimaryPeekLocation();

		virtual void addref() {
			ReferenceCounted<SetPeekCursor>::addref();
		}

		virtual void delref() {
			ReferenceCounted<SetPeekCursor>::delref();
		}
	};

	struct MultiCursor : IPeekCursor, ReferenceCounted<MultiCursor> {
		std::vector<Reference<IPeekCursor>> cursors;
		std::vector<LogMessageVersion> epochEnds;
		Version poppedVersion;

		MultiCursor( std::vector<Reference<IPeekCursor>> cursors, std::vector<LogMessageVersion> epochEnds );

		virtual Reference<IPeekCursor> cloneNoMore();
		virtual void setProtocolVersion( ProtocolVersion version );
		virtual Arena& arena();
		virtual ArenaReader* reader();
		virtual bool hasMessage();
		virtual void nextMessage();
		virtual StringRef getMessage();
		virtual StringRef getMessageWithTags();
		virtual VectorRef<Tag> getTags();
		virtual void advanceTo(LogMessageVersion n);
		virtual Future<Void> getMore(TaskPriority taskID = TaskPriority::TLogPeekReply);
		virtual Future<Void> onFailed();
		virtual bool isActive();
		virtual bool isExhausted();
		virtual const LogMessageVersion& version();
		virtual Version popped();
		virtual Version getMinKnownCommittedVersion();
		virtual Optional<UID> getPrimaryPeekLocation();

		virtual void addref() {
			ReferenceCounted<MultiCursor>::addref();
		}

		virtual void delref() {
			ReferenceCounted<MultiCursor>::delref();
		}
	};

	struct BufferedCursor : IPeekCursor, ReferenceCounted<BufferedCursor> {
		struct BufferedMessage {
			Arena arena;
			StringRef message;
			VectorRef<Tag> tags;
			LogMessageVersion version;

			BufferedMessage() {}
			explicit BufferedMessage( Version version ) : version(version) {}
			BufferedMessage( Arena arena, StringRef message, const VectorRef<Tag>& tags, const LogMessageVersion& version ) : arena(arena), message(message), tags(tags), version(version) {}

			bool operator < (BufferedMessage const& r) const {
				return version < r.version;
			}

			bool operator == (BufferedMessage const& r) const {
				return version == r.version;
			}
		};

		std::vector<Reference<IPeekCursor>> cursors;
		std::vector<Deque<BufferedMessage>> cursorMessages;
		std::vector<BufferedMessage> messages;
		int messageIndex;
		LogMessageVersion messageVersion;
		Version end;
		bool hasNextMessage;
		bool withTags;
		bool knownUnique;
		Version minKnownCommittedVersion;
		Version poppedVersion;
		Version initialPoppedVersion;
		bool canDiscardPopped;
		Future<Void> more;
		int targetQueueSize;
		UID randomID;

		//FIXME: collectTags is needed to support upgrades from 5.X to 6.0. Remove this code when we no longer support that upgrade.
		bool collectTags;
		void combineMessages();

		BufferedCursor( std::vector<Reference<IPeekCursor>> cursors, Version begin, Version end, bool withTags, bool collectTags, bool canDiscardPopped );
		BufferedCursor( std::vector<Reference<AsyncVar<OptionalInterface<TLogInterface>>>> const& logServers, Tag tag, Version begin, Version end, bool parallelGetMore );

		virtual Reference<IPeekCursor> cloneNoMore();
		virtual void setProtocolVersion( ProtocolVersion version );
		virtual Arena& arena();
		virtual ArenaReader* reader();
		virtual bool hasMessage();
		virtual void nextMessage();
		virtual StringRef getMessage();
		virtual StringRef getMessageWithTags();
		virtual VectorRef<Tag> getTags();
		virtual void advanceTo(LogMessageVersion n);
		virtual Future<Void> getMore(TaskPriority taskID = TaskPriority::TLogPeekReply);
		virtual Future<Void> onFailed();
		virtual bool isActive();
		virtual bool isExhausted();
		virtual const LogMessageVersion& version();
		virtual Version popped();
		virtual Version getMinKnownCommittedVersion();
		virtual Optional<UID> getPrimaryPeekLocation();

		virtual void addref() {
			ReferenceCounted<BufferedCursor>::addref();
		}

		virtual void delref() {
			ReferenceCounted<BufferedCursor>::delref();
		}
	};

	virtual void addref() = 0;
	virtual void delref() = 0;

	virtual std::string describe() = 0;
	virtual UID getDebugID() = 0;

	virtual void toCoreState( DBCoreState& ) = 0;

	virtual bool remoteStorageRecovered() = 0;

	virtual Future<Void> onCoreStateChanged() = 0;
		// Returns if and when the output of toCoreState() would change (for example, when older logs can be discarded from the state)

	virtual void coreStateWritten( DBCoreState const& newState ) = 0;
	    // Called when a core state has been written to the coordinators

	virtual Future<Void> onError() = 0;
		// Never returns normally, but throws an error if the subsystem stops working

	//Future<Void> push( UID bundle, int64_t seq, VectorRef<TaggedMessageRef> messages );
	virtual Future<Version> push( Version prevVersion, Version version, Version knownCommittedVersion, Version minKnownCommittedVersion, struct LogPushData& data, Optional<UID> debugID = Optional<UID>() ) = 0;
		// Waits for the version number of the bundle (in this epoch) to be prevVersion (i.e. for all pushes ordered earlier)
		// Puts the given messages into the bundle, each with the given tags, and with message versions (version, 0) - (version, N)
		// Changes the version number of the bundle to be version (unblocking the next push)
		// Returns when the preceding changes are durable.  (Later we will need multiple return signals for diffferent durability levels)
		// If the current epoch has ended, push will not return, and the pushed messages will not be visible in any subsequent epoch (but may become visible in this epoch)

	virtual Reference<IPeekCursor> peek( UID dbgid, Version begin, Optional<Version> end, Tag tag, bool parallelGetMore = false ) = 0;
		// Returns (via cursor interface) a stream of messages with the given tag and message versions >= (begin, 0), ordered by message version
		// If pop was previously or concurrently called with upTo > begin, the cursor may not return all such messages.  In that case cursor->popped() will
		// be greater than begin to reflect that.

	virtual Reference<IPeekCursor> peek( UID dbgid, Version begin, Optional<Version> end, std::vector<Tag> tags, bool parallelGetMore = false ) = 0;
		// Same contract as peek(), but for a set of tags

	virtual Reference<IPeekCursor> peekSingle( UID dbgid, Version begin, Tag tag, std::vector<std::pair<Version,Tag>> history = std::vector<std::pair<Version,Tag>>() ) = 0;
		// Same contract as peek(), but blocks until the preferred log server(s) for the given tag are available (and is correspondingly less expensive)

	virtual Reference<IPeekCursor> peekLogRouter( UID dbgid, Version begin, Tag tag ) = 0;
		// Same contract as peek(), but can only peek from the logs elected in the same generation.
		// If the preferred log server is down, a different log from the same generation will merge results locally before sending them to the log router.

	virtual Reference<IPeekCursor> peekTxs( UID dbgid, Version begin, int8_t peekLocality, Version localEnd, bool canDiscardPopped ) = 0;
		// Same contract as peek(), but only for peeking the txsLocality. It allows specifying a preferred peek locality.

	virtual Future<Version> getTxsPoppedVersion() = 0;

	virtual Version getKnownCommittedVersion() = 0;

	virtual Future<Void> onKnownCommittedVersionChange() = 0;

	virtual void popTxs( Version upTo, int8_t popLocality = tagLocalityInvalid ) = 0;

	virtual void pop( Version upTo, Tag tag, Version knownCommittedVersion = 0, int8_t popLocality = tagLocalityInvalid ) = 0;
		// Permits, but does not require, the log subsystem to strip `tag` from any or all messages with message versions < (upTo,0)
		// The popping of any given message may be arbitrarily delayed.

	virtual Future<Void> confirmEpochLive( Optional<UID> debugID = Optional<UID>() ) = 0;
		// Returns success after confirming that pushes in the current epoch are still possible

	virtual Future<Void> endEpoch() = 0;
		// Ends the current epoch without starting a new one

	static Reference<ILogSystem> fromServerDBInfo( UID const& dbgid, struct ServerDBInfo const& db, bool useRecoveredAt = false, Optional<PromiseStream<Future<Void>>> addActor = Optional<PromiseStream<Future<Void>>>() );
	static Reference<ILogSystem> fromLogSystemConfig( UID const& dbgid, struct LocalityData const&, struct LogSystemConfig const&, bool excludeRemote = false, bool useRecoveredAt = false, Optional<PromiseStream<Future<Void>>> addActor = Optional<PromiseStream<Future<Void>>>() );
		// Constructs a new ILogSystem implementation from the given ServerDBInfo/LogSystemConfig.  Might return a null reference if there isn't a fully recovered log system available.
		// The caller can peek() the returned log system and can push() if it has version numbers reserved for it and prevVersions

	static Reference<ILogSystem> fromOldLogSystemConfig( UID const& dbgid, struct LocalityData const&, struct LogSystemConfig const& );
		// Constructs a new ILogSystem implementation from the old log data within a ServerDBInfo/LogSystemConfig.  Might return a null reference if there isn't a fully recovered log system available.

	static Future<Void> recoverAndEndEpoch(Reference<AsyncVar<Reference<ILogSystem>>> const& outLogSystem, UID const& dbgid, DBCoreState const& oldState, FutureStream<TLogRejoinRequest> const& rejoins, LocalityData const& locality, bool* forceRecovery);
		// Constructs a new ILogSystem implementation based on the given oldState and rejoining log servers
		// Ensures that any calls to push or confirmEpochLive in the current epoch but strictly later than change_epoch will not return
		// Whenever changes in the set of available log servers require restarting recovery with a different end sequence, outLogSystem will be changed to a new ILogSystem

	virtual Version getEnd() = 0;
		// Call only on an ILogSystem obtained from recoverAndEndEpoch()
		// Returns the first unreadable version number of the recovered epoch (i.e. message version numbers < (get_end(), 0) will be readable)

	// Returns the start version of current epoch for backup workers.
	virtual Version getBackupStartVersion() const = 0;

	struct EpochTagsVersionsInfo {
		int32_t logRouterTags; // Number of log router tags.
		Version epochBegin, epochEnd;

		explicit EpochTagsVersionsInfo(int32_t n, Version begin, Version end)
		  : logRouterTags(n), epochBegin(begin), epochEnd(end) {}
	};

	// Returns EpochTagVersionsInfo for old epochs that this log system is aware of, excluding the current epoch.
	virtual std::map<LogEpoch, EpochTagsVersionsInfo> getOldEpochTagsVersionsInfo() const = 0;

	virtual Future<Reference<ILogSystem>> newEpoch( struct RecruitFromConfigurationReply const& recr, Future<struct RecruitRemoteFromConfigurationReply> const& fRemoteWorkers, DatabaseConfiguration const& config,
		LogEpoch recoveryCount, int8_t primaryLocality, int8_t remoteLocality, std::vector<Tag> const& allTags, Reference<AsyncVar<bool>> const& recruitmentStalled ) = 0;
		// Call only on an ILogSystem obtained from recoverAndEndEpoch()
		// Returns an ILogSystem representing a new epoch immediately following this one.  The new epoch is only provisional until the caller updates the coordinated DBCoreState

	virtual LogSystemConfig getLogSystemConfig() = 0;
		// Returns the physical configuration of this LogSystem, that could be used to construct an equivalent LogSystem using fromLogSystemConfig()

	virtual Standalone<StringRef> getLogsValue() = 0;

	virtual Future<Void> onLogSystemConfigChange() = 0;
		// Returns when the log system configuration has changed due to a tlog rejoin.

	virtual void getPushLocations(VectorRef<Tag> tags, std::vector<int>& locations, bool allLocations = false) = 0;

	void getPushLocations(std::vector<Tag> const& tags, std::vector<int>& locations, bool allLocations = false) {
		getPushLocations(VectorRef<Tag>((Tag*)&tags.front(), tags.size()), locations, allLocations);
	}

	virtual bool hasRemoteLogs() const = 0;

	virtual Tag getRandomRouterTag() const = 0;
	virtual int getLogRouterTags() const = 0; // Returns the number of router tags.

	virtual Tag getRandomTxsTag() const = 0;

	// Returns the TLogVersion of the current generation of TLogs.
	// (This only exists because getLogSystemConfig is a significantly more expensive call.)
	virtual TLogVersion getTLogVersion() const = 0;

	virtual void stopRejoins() = 0;

	// Returns the pseudo tag to be popped for the given process class. If the
	// process class doesn't use pseudo tag, return the same tag.
	virtual Tag getPseudoPopTag(Tag tag, ProcessClass::ClassType type) = 0;

	virtual bool hasPseudoLocality(int8_t locality) = 0;

	// Returns the actual version to be popped from the log router tag for the given pseudo tag.
	// For instance, a pseudo tag (-8, 2) means the actual popping tag is (-2, 2). Assuming there
	// are multiple pseudo tags, the returned version is the min(all pseudo tags' "upTo" versions).
	virtual Version popPseudoLocalityTag(Tag tag, Version upTo) = 0;

	virtual void setBackupWorkers(const std::vector<InitializeBackupReply>& replies) = 0;

	// Removes a finished backup worker from log system and returns true. Returns false
	// if the worker is not found.
	virtual bool removeBackupWorker(const BackupWorkerDoneRequest& req) = 0;

	virtual LogEpoch getOldestBackupEpoch() const = 0;
	virtual void setOldestBackupEpoch(LogEpoch epoch) = 0;
};

struct LengthPrefixedStringRef {
	// Represents a pointer to a string which is prefixed by a 4-byte length
	// A LengthPrefixedStringRef is only pointer-sized (8 bytes vs 12 bytes for StringRef), but the corresponding string is 4 bytes bigger, and
	// substring operations aren't efficient as they are with StringRef.  It's a good choice when there might be lots of references to the same
	// exact string.

	uint32_t* length;

	StringRef toStringRef() const { ASSERT(length); return StringRef( (uint8_t*)(length+1), *length ); }
	int expectedSize() const { ASSERT(length); return *length; }
	uint32_t* getLengthPtr() const { return length; }

	LengthPrefixedStringRef() : length(NULL) {}
	LengthPrefixedStringRef(uint32_t* length) : length(length) {}
};

template<class T>
struct CompareFirst {
	bool operator() (T const& lhs, T const& rhs) const {
		return lhs.first < rhs.first;
	}
};

struct LogPushData : NonCopyable {
	// Log subsequences have to start at 1 (the MergedPeekCursor relies on this to make sure we never have !hasMessage() in the middle of data for a version

	explicit LogPushData(Reference<ILogSystem> logSystem) : logSystem(logSystem), subsequence(1) {
		for(auto& log : logSystem->getLogSystemConfig().tLogs) {
			if(log.isLocal) {
				for(int i = 0; i < log.tLogs.size(); i++) {
					messagesWriter.push_back( BinaryWriter( AssumeVersion(currentProtocolVersion) ) );
				}
			}
		}
	}

	void addTxsTag() {
		if ( logSystem->getTLogVersion() >= TLogVersion::V4 ) {
			next_message_tags.push_back( logSystem->getRandomTxsTag() );
		} else {
			next_message_tags.push_back( txsTag );
		}
	}

	// addTag() adds a tag for the *next* message to be added
	void addTag( Tag tag ) {
		next_message_tags.push_back( tag );
	}

	template<class T>
	void addTags(T tags) {
		next_message_tags.insert(next_message_tags.end(), tags.begin(), tags.end());
	}

	void addMessage( StringRef rawMessageWithoutLength, bool usePreviousLocations ) {
		if( !usePreviousLocations ) {
			prev_tags.clear();
			if(logSystem->hasRemoteLogs()) {
				prev_tags.push_back( logSystem->getRandomRouterTag() );
			}
			for(auto& tag : next_message_tags) {
				prev_tags.push_back(tag);
			}
			msg_locations.clear();
			logSystem->getPushLocations( prev_tags, msg_locations );
			next_message_tags.clear();
		}
		uint32_t subseq = this->subsequence++;
		uint32_t msgsize = rawMessageWithoutLength.size() + sizeof(subseq) + sizeof(uint16_t) + sizeof(Tag)*prev_tags.size();
		for(int loc : msg_locations) {
			messagesWriter[loc] << msgsize << subseq << uint16_t(prev_tags.size());
			for(auto& tag : prev_tags)
				messagesWriter[loc] << tag;
			messagesWriter[loc].serializeBytes(rawMessageWithoutLength);
		}
	}

	template <class T>
	void addTypedMessage(T const& item, bool allLocations = false) {
		prev_tags.clear();
		if(logSystem->hasRemoteLogs()) {
			prev_tags.push_back( logSystem->getRandomRouterTag() );
		}
		for(auto& tag : next_message_tags) {
			prev_tags.push_back(tag);
		}
		msg_locations.clear();
		logSystem->getPushLocations(prev_tags, msg_locations, allLocations);

		BinaryWriter bw(AssumeVersion(currentProtocolVersion));
		uint32_t subseq = this->subsequence++;
		bool first = true;
		int firstOffset=-1, firstLength=-1;
		for(int loc : msg_locations) {
<<<<<<< HEAD
			// FIXME: memcpy after the first time
			BinaryWriter& wr = messagesWriter[loc];
			int offset = wr.getLength();
			wr << uint32_t(0) << subseq << uint16_t(prev_tags.size());
			for(auto& tag : prev_tags) {
				wr << tag;
			}
			wr << item;
			*(uint32_t*)((uint8_t*)wr.getData() + offset) = wr.getLength() - offset - sizeof(uint32_t);
=======
			if (first) {
				BinaryWriter& wr = messagesWriter[loc];
				firstOffset = wr.getLength();
				wr << uint32_t(0) << subseq << uint16_t(prev_tags.size());
				for(auto& tag : prev_tags)
					wr << tag;
				wr << item;
				firstLength = wr.getLength() - firstOffset;
				*(uint32_t*)((uint8_t*)wr.getData() + firstOffset) = firstLength - sizeof(uint32_t);
				DEBUG_TAGS_AND_MESSAGE("ProxyPushLocations", invalidVersion, StringRef(((uint8_t*)wr.getData() + firstOffset), firstLength)).detail("PushLocations", msg_locations);
				first = false;
			} else {
				BinaryWriter& wr = messagesWriter[loc];
				BinaryWriter& from = messagesWriter[msg_locations[0]];
				wr.serializeBytes( (uint8_t*)from.getData() + firstOffset, firstLength );
			}
>>>>>>> 00b93dd5
		}
		next_message_tags.clear();
	}

	Standalone<StringRef> getMessages(int loc) {
		return messagesWriter[loc].toValue();
	}

private:
	Reference<ILogSystem> logSystem;
	std::vector<Tag> next_message_tags;
	std::vector<Tag> prev_tags;
	std::vector<BinaryWriter> messagesWriter;
	std::vector<int> msg_locations;
	uint32_t subsequence;
};

#endif<|MERGE_RESOLUTION|>--- conflicted
+++ resolved
@@ -883,17 +883,6 @@
 		bool first = true;
 		int firstOffset=-1, firstLength=-1;
 		for(int loc : msg_locations) {
-<<<<<<< HEAD
-			// FIXME: memcpy after the first time
-			BinaryWriter& wr = messagesWriter[loc];
-			int offset = wr.getLength();
-			wr << uint32_t(0) << subseq << uint16_t(prev_tags.size());
-			for(auto& tag : prev_tags) {
-				wr << tag;
-			}
-			wr << item;
-			*(uint32_t*)((uint8_t*)wr.getData() + offset) = wr.getLength() - offset - sizeof(uint32_t);
-=======
 			if (first) {
 				BinaryWriter& wr = messagesWriter[loc];
 				firstOffset = wr.getLength();
@@ -910,7 +899,6 @@
 				BinaryWriter& from = messagesWriter[msg_locations[0]];
 				wr.serializeBytes( (uint8_t*)from.getData() + firstOffset, firstLength );
 			}
->>>>>>> 00b93dd5
 		}
 		next_message_tags.clear();
 	}
