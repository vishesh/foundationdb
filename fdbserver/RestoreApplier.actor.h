--- conflicted
+++ resolved
@@ -83,15 +83,13 @@
 				ASSERT(m.param1 == m.param2);
 			}
 			if (version < newVersion) {
-				if (debugMutation("StagingKeyAdd", newVersion.version, m)) {
-					TraceEvent("StagingKeyAdd")
+				debugMutation("StagingKeyAdd", newVersion.version, m)
 					    .detail("Version", version.toString())
 					    .detail("NewVersion", newVersion.toString())
 					    .detail("MType", getTypeString(type))
 					    .detail("Key", key)
 					    .detail("Val", val)
 					    .detail("NewMutation", m.toString());
-				}
 				key = m.param1;
 				val = m.param2;
 				type = (MutationRef::Type)m.type;
@@ -106,14 +104,9 @@
 				// TODO: Add SevError here
 				TraceEvent("SameVersion")
 				    .detail("Version", version.toString())
-<<<<<<< HEAD
-				    .detail("Mutation", m)
-				    .detail("NewVersion", newVersion.toString());
-=======
 				    .detail("NewVersion", newVersion.toString())
-				    .detail("OldMutation", it->second.toString())
-				    .detail("NewMutation", m.toString());
->>>>>>> d27d4f46
+				    .detail("OldMutation", it->second)
+				    .detail("NewMutation", m);
 				ASSERT(it->second.type == m.type && it->second.param1 == m.param1 && it->second.param2 == m.param2);
 			}
 		}
