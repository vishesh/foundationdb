--- conflicted
+++ resolved
@@ -279,11 +279,7 @@
 
 	void compact() { broadcaster.compact(lastWrittenVersion); }
 
-<<<<<<< HEAD
 	Future<Void> getError() const { return readFrom.getError() || broadcaster.getError(); }
-=======
-	Future<Void> getError() const { return readFrom.getError(); }
->>>>>>> 3a607d9a
 };
 
 class TransactionEnvironment {
@@ -415,11 +411,7 @@
 	}
 	Future<Void> clear(Optional<KeyRef> configClass) { return writeTo.clear(configClass); }
 	Future<Void> check(Optional<int64_t> value) const { return readFrom.checkEventually(value); }
-<<<<<<< HEAD
 	Future<Void> getError() const { return writeTo.getError() || readFrom.getError() || broadcaster.getError(); }
-=======
-	Future<Void> getError() const { return writeTo.getError() || readFrom.getError(); }
->>>>>>> 3a607d9a
 };
 
 // These functions give a common interface to all environments, to improve code reuse
