--- conflicted
+++ resolved
@@ -939,7 +939,7 @@
 	br >> priorityInfo;
 	if (!br.empty()) {
 		if (g_network->isSimulated()) {
-			ASSERT(0);
+			ASSERT(false);
 		}
 		else {
 			TraceEvent(SevWarnAlways, "FitnessFileCorrupted").detail("filePath", filePath);
@@ -1014,7 +1014,6 @@
 		// Endpoints should be registered first before any process trying to connect to it. So coordinationServer actor should be the first one executed before any other.
 		if ( coordFolder.size() )
 			v.push_back( fileNotFoundToNever( coordinationServer( coordFolder ) ) ); //SOMEDAY: remove the fileNotFound wrapper and make DiskQueue construction safe from errors setting up their files
-<<<<<<< HEAD
 		
 		state UID processIDUid = wait(createAndLockProcessIdFile(dataFolder));
 		// Only one process can execute on a dataFolder from this point onwards
@@ -1025,17 +1024,11 @@
 		Reference<AsyncVar<ClusterControllerPriorityInfo>> asyncPriorityInfo(new AsyncVar<ClusterControllerPriorityInfo>(getCCPriorityInfo(fitnessFilePath, processClass)));
 		Promise<Void> recoveredDiskFiles;
 
-		v.push_back(reportErrors(monitorAndWriteCCPriorityInfo(fitnessFilePath, asyncPriorityInfo), "monitorAndWriteCCPriorityInfo"));
-		v.push_back( reportErrors( processClass == ProcessClass::TesterClass ? monitorLeader( connFile, cc ) : clusterController( connFile, cc , asyncPriorityInfo, recoveredDiskFiles.getFuture()), "clusterController") );
-		v.push_back( reportErrors(extractClusterInterface( cc, ci ), "extractClusterInterface") );
-		v.push_back( reportErrors(failureMonitorClient( ci, true ), "failureMonitorClient") );
-		v.push_back( reportErrorsExcept(workerServer(connFile, cc, localities, asyncPriorityInfo, processClass, dataFolder, memoryLimit, metricsConnFile, metricsPrefix, recoveredDiskFiles, processIDUid), "workerServer", UID(), &normalWorkerErrors()) );
-=======
+		v.push_back(reportErrors(monitorAndWriteCCPriorityInfo(fitnessFilePath, asyncPriorityInfo), "MonitorAndWriteCCPriorityInfo"));
 		v.push_back( reportErrors( processClass == ProcessClass::TesterClass ? monitorLeader( connFile, cc ) : clusterController( connFile, cc , asyncPriorityInfo, recoveredDiskFiles.getFuture()), "ClusterController") );
 		v.push_back( reportErrors(extractClusterInterface( cc, ci ), "ExtractClusterInterface") );
 		v.push_back( reportErrors(failureMonitorClient( ci, true ), "FailureMonitorClient") );
-		v.push_back( reportErrorsExcept(workerServer(connFile, cc, localities, asyncPriorityInfo, processClass, dataFolder, memoryLimit, metricsConnFile, metricsPrefix, recoveredDiskFiles), "WorkerServer", UID(), &normalWorkerErrors()) );
->>>>>>> 35ab8b9b
+		v.push_back( reportErrorsExcept(workerServer(connFile, cc, localities, asyncPriorityInfo, processClass, dataFolder, memoryLimit, metricsConnFile, metricsPrefix, recoveredDiskFiles, processIDUid), "WorkerServer", UID(), &normalWorkerErrors()) );
 		state Future<Void> firstConnect = reportErrors( printOnFirstConnected(ci), "ClusterFirstConnectedError" );
 
 		Void _ = wait( quorum(v,1) );
