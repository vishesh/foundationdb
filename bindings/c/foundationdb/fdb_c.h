/*
 * fdb_c.h
 *
 * This source file is part of the FoundationDB open source project
 *
 * Copyright 2013-2018 Apple Inc. and the FoundationDB project authors
 *
 * Licensed under the Apache License, Version 2.0 (the "License");
 * you may not use this file except in compliance with the License.
 * You may obtain a copy of the License at
 *
 *     http://www.apache.org/licenses/LICENSE-2.0
 *
 * Unless required by applicable law or agreed to in writing, software
 * distributed under the License is distributed on an "AS IS" BASIS,
 * WITHOUT WARRANTIES OR CONDITIONS OF ANY KIND, either express or implied.
 * See the License for the specific language governing permissions and
 * limitations under the License.
 */

#ifndef FDB_C_H
#define FDB_C_H
#pragma once


#ifndef DLLEXPORT
#define DLLEXPORT
#endif

#if !defined(FDB_API_VERSION)
#error You must #define FDB_API_VERSION prior to including fdb_c.h (current version is 700)
#elif FDB_API_VERSION < 13
#error API version no longer supported (upgrade to 13)
#elif FDB_API_VERSION > 700
#error Requested API version requires a newer version of this header
#endif

#if FDB_API_VERSION >= 23 && !defined(WARN_UNUSED_RESULT)
#ifdef __GNUG__
#define WARN_UNUSED_RESULT __attribute__((warn_unused_result))
#else
#define WARN_UNUSED_RESULT
#endif
#else
#define WARN_UNUSED_RESULT
#endif

// With default settings, gcc will not warn about unprototyped functions being called, so it
// is easy to erroneously call a function which is not available at FDB_API_VERSION and then
// get an error only at runtime.  These macros ensure a compile error in such cases, and
// attempt to make the compile error slightly informative.
#define This_FoundationDB_API_function_is_removed_at_this_FDB_API_VERSION() [=====]
#define FDB_REMOVED_FUNCTION This_FoundationDB_API_function_is_removed_at_this_FDB_API_VERSION(0)

#include <stdint.h>
#include <stdbool.h>

#include "fdb_c_options.g.h"

#ifdef __cplusplus
extern "C" {
#endif

    /* Pointers to these opaque types represent objects in the FDB API */
    typedef struct FDB_future FDBFuture;
    typedef struct FDB_database FDBDatabase;
    typedef struct FDB_transaction FDBTransaction;

    typedef int fdb_error_t;
    typedef int fdb_bool_t;

    DLLEXPORT const char*
    fdb_get_error( fdb_error_t code );

    DLLEXPORT fdb_bool_t
    fdb_error_predicate( int predicate_test, fdb_error_t code );

    #define /* fdb_error_t */ fdb_select_api_version(v) fdb_select_api_version_impl(v, FDB_API_VERSION)

    DLLEXPORT WARN_UNUSED_RESULT fdb_error_t
    fdb_network_set_option( FDBNetworkOption option, uint8_t const* value,
                            int value_length );

#if FDB_API_VERSION >= 14
    DLLEXPORT WARN_UNUSED_RESULT fdb_error_t fdb_setup_network();
#endif

    DLLEXPORT WARN_UNUSED_RESULT fdb_error_t fdb_run_network();

    DLLEXPORT WARN_UNUSED_RESULT fdb_error_t fdb_stop_network();

    DLLEXPORT WARN_UNUSED_RESULT fdb_error_t fdb_add_network_thread_completion_hook(void (*hook)(void*), void *hook_parameter);

#pragma pack(push, 4)
    typedef struct key {
        const uint8_t* key;
        int key_length;
    } FDBKey;
#if FDB_API_VERSION >= 700
    typedef struct keyvalue {
        const uint8_t* key;
        int key_length;
        const uint8_t* value;
        int value_length;
    } FDBKeyValue;
#else
    typedef struct keyvalue {
        const void* key;
        int key_length;
        const void* value;
        int value_length;
    } FDBKeyValue;
#endif
#pragma pack(pop)

    DLLEXPORT void fdb_future_cancel( FDBFuture* f );

    DLLEXPORT void fdb_future_release_memory( FDBFuture* f );

    DLLEXPORT void fdb_future_destroy( FDBFuture* f );

    DLLEXPORT WARN_UNUSED_RESULT fdb_error_t fdb_future_block_until_ready( FDBFuture* f );

    DLLEXPORT fdb_bool_t fdb_future_is_ready( FDBFuture* f );

    typedef void (*FDBCallback)(FDBFuture* future, void* callback_parameter);

    DLLEXPORT WARN_UNUSED_RESULT fdb_error_t
    fdb_future_set_callback( FDBFuture* f, FDBCallback callback,
                             void* callback_parameter );

#if FDB_API_VERSION >= 23
    DLLEXPORT WARN_UNUSED_RESULT fdb_error_t
    fdb_future_get_error( FDBFuture* f );
#endif

    DLLEXPORT WARN_UNUSED_RESULT fdb_error_t
    fdb_future_get_int64( FDBFuture* f, int64_t* out );

    DLLEXPORT WARN_UNUSED_RESULT fdb_error_t
<<<<<<< HEAD
    fdb_future_get_bool( FDBFuture* f, bool* out );
=======
    fdb_future_get_uint64( FDBFuture* f, uint64_t* out );
>>>>>>> 0254869d

    DLLEXPORT WARN_UNUSED_RESULT fdb_error_t
    fdb_future_get_key( FDBFuture* f, uint8_t const** out_key,
                        int* out_key_length );

    DLLEXPORT WARN_UNUSED_RESULT fdb_error_t
    fdb_future_get_value( FDBFuture* f, fdb_bool_t *out_present,
                          uint8_t const** out_value,
                          int* out_value_length );

#if FDB_API_VERSION >= 14
    DLLEXPORT WARN_UNUSED_RESULT fdb_error_t
    fdb_future_get_keyvalue_array( FDBFuture* f, FDBKeyValue const** out_kv,
                                   int* out_count, fdb_bool_t* out_more );
#endif
    DLLEXPORT WARN_UNUSED_RESULT fdb_error_t
    fdb_future_get_key_array( FDBFuture* f, FDBKey const** out_key_array,
                                   int* out_count);

    DLLEXPORT WARN_UNUSED_RESULT fdb_error_t fdb_future_get_string_array(FDBFuture* f,
                            const char*** out_strings, int* out_count);

    DLLEXPORT WARN_UNUSED_RESULT fdb_error_t
    fdb_create_database( const char* cluster_file_path, FDBDatabase** out_database );

    DLLEXPORT void fdb_database_destroy( FDBDatabase* d );

    DLLEXPORT WARN_UNUSED_RESULT fdb_error_t
    fdb_database_set_option( FDBDatabase* d, FDBDatabaseOption option,
                             uint8_t const* value, int value_length );

    DLLEXPORT WARN_UNUSED_RESULT fdb_error_t
    fdb_database_create_transaction( FDBDatabase* d,
                                     FDBTransaction** out_transaction );

    DLLEXPORT WARN_UNUSED_RESULT FDBFuture*
    fdb_database_reboot_worker( FDBDatabase* db, uint8_t const* address,
                                int address_length, fdb_bool_t check, int duration);

    DLLEXPORT void fdb_transaction_destroy( FDBTransaction* tr);

    DLLEXPORT void fdb_transaction_cancel( FDBTransaction* tr);

#if FDB_API_VERSION >= 14
    DLLEXPORT WARN_UNUSED_RESULT fdb_error_t
    fdb_transaction_set_option( FDBTransaction* tr, FDBTransactionOption option,
                                uint8_t const* value, int value_length );
#endif

    DLLEXPORT void
    fdb_transaction_set_read_version( FDBTransaction* tr, int64_t version );

    DLLEXPORT WARN_UNUSED_RESULT FDBFuture* fdb_transaction_get_read_version( FDBTransaction* tr );

#if FDB_API_VERSION >= 14
    DLLEXPORT WARN_UNUSED_RESULT FDBFuture*
    fdb_transaction_get( FDBTransaction* tr, uint8_t const* key_name,
                         int key_name_length, fdb_bool_t snapshot );
#endif

#if FDB_API_VERSION >= 14
    DLLEXPORT WARN_UNUSED_RESULT FDBFuture*
    fdb_transaction_get_key( FDBTransaction* tr, uint8_t const* key_name,
                             int key_name_length, fdb_bool_t or_equal,
                             int offset, fdb_bool_t snapshot );
#endif

    DLLEXPORT WARN_UNUSED_RESULT FDBFuture*
    fdb_transaction_get_addresses_for_key(FDBTransaction* tr, uint8_t const* key_name,
                            int key_name_length);

#if FDB_API_VERSION >= 14
    DLLEXPORT WARN_UNUSED_RESULT FDBFuture* fdb_transaction_get_range(
        FDBTransaction* tr, uint8_t const* begin_key_name,
        int begin_key_name_length, fdb_bool_t begin_or_equal, int begin_offset,
        uint8_t const* end_key_name, int end_key_name_length,
        fdb_bool_t end_or_equal, int end_offset, int limit, int target_bytes,
        FDBStreamingMode mode, int iteration, fdb_bool_t snapshot,
        fdb_bool_t reverse );
#endif

    DLLEXPORT void
    fdb_transaction_set( FDBTransaction* tr, uint8_t const* key_name,
                         int key_name_length, uint8_t const* value,
                         int value_length );

    DLLEXPORT void
    fdb_transaction_atomic_op( FDBTransaction* tr, uint8_t const* key_name,
                               int key_name_length, uint8_t const* param,
                               int param_length, FDBMutationType operation_type );

    DLLEXPORT void
    fdb_transaction_clear( FDBTransaction* tr, uint8_t const* key_name,
                           int key_name_length );

    DLLEXPORT void fdb_transaction_clear_range(
        FDBTransaction* tr, uint8_t const* begin_key_name,
        int begin_key_name_length, uint8_t const* end_key_name,
        int end_key_name_length );

    DLLEXPORT WARN_UNUSED_RESULT FDBFuture* fdb_transaction_watch( FDBTransaction *tr,
                                                uint8_t const* key_name,
                                                int key_name_length);

    DLLEXPORT WARN_UNUSED_RESULT FDBFuture* fdb_transaction_commit( FDBTransaction* tr );

    DLLEXPORT WARN_UNUSED_RESULT fdb_error_t
    fdb_transaction_get_committed_version( FDBTransaction* tr,
                                           int64_t* out_version );

    // This function intentionally returns an FDBFuture instead of an integer directly,
    // so that calling this API can see the effect of previous mutations on the transaction.
    // Specifically, mutations are applied asynchronously by the main thread. In order to
    // see them, this call has to be serviced by the main thread too.
    DLLEXPORT WARN_UNUSED_RESULT FDBFuture*
    fdb_transaction_get_approximate_size(FDBTransaction* tr);

    DLLEXPORT WARN_UNUSED_RESULT FDBFuture*
    fdb_get_server_protocol(const char* clusterFilePath);

    DLLEXPORT WARN_UNUSED_RESULT FDBFuture* fdb_transaction_get_versionstamp( FDBTransaction* tr );

    DLLEXPORT WARN_UNUSED_RESULT FDBFuture*
    fdb_transaction_on_error( FDBTransaction* tr, fdb_error_t error );

    DLLEXPORT void fdb_transaction_reset( FDBTransaction* tr );

    DLLEXPORT WARN_UNUSED_RESULT fdb_error_t
    fdb_transaction_add_conflict_range(FDBTransaction *tr,
                                       uint8_t const* begin_key_name,
                                       int begin_key_name_length,
                                       uint8_t const* end_key_name,
                                       int end_key_name_length,
                                       FDBConflictRangeType type);

    DLLEXPORT WARN_UNUSED_RESULT FDBFuture*
    fdb_transaction_get_estimated_range_size_bytes( FDBTransaction* tr, uint8_t const* begin_key_name,
        int begin_key_name_length, uint8_t const* end_key_name, int end_key_name_length);

    DLLEXPORT WARN_UNUSED_RESULT FDBFuture*
    fdb_transaction_get_range_split_points( FDBTransaction* tr, uint8_t const* begin_key_name,
        int begin_key_name_length, uint8_t const* end_key_name, int end_key_name_length, int64_t chunk_size);

    #define FDB_KEYSEL_LAST_LESS_THAN(k, l) k, l, 0, 0
    #define FDB_KEYSEL_LAST_LESS_OR_EQUAL(k, l) k, l, 1, 0
    #define FDB_KEYSEL_FIRST_GREATER_THAN(k, l) k, l, 1, 1
    #define FDB_KEYSEL_FIRST_GREATER_OR_EQUAL(k, l) k, l, 0, 1

    DLLEXPORT WARN_UNUSED_RESULT fdb_error_t
    fdb_select_api_version_impl( int runtime_version, int header_version );

    DLLEXPORT int fdb_get_max_api_version();
    DLLEXPORT const char* fdb_get_client_version();

    /* LEGACY API VERSIONS */

#if FDB_API_VERSION < 620
    DLLEXPORT WARN_UNUSED_RESULT fdb_error_t
    fdb_future_get_version( FDBFuture* f, int64_t* out_version );
#else
    #define fdb_future_get_version(f, ov) FDB_REMOVED_FUNCTION
#endif

#if FDB_API_VERSION < 610 || defined FDB_INCLUDE_LEGACY_TYPES
    typedef struct FDB_cluster FDBCluster;

    typedef enum {
        // This option is only a placeholder for C compatibility and should not be used
        FDB_CLUSTER_OPTION_DUMMY_DO_NOT_USE=-1
    } FDBClusterOption;
#endif

#if FDB_API_VERSION < 610
    DLLEXPORT WARN_UNUSED_RESULT fdb_error_t
    fdb_future_get_cluster( FDBFuture* f, FDBCluster** out_cluster );

    DLLEXPORT WARN_UNUSED_RESULT fdb_error_t
    fdb_future_get_database( FDBFuture* f, FDBDatabase** out_database );

    DLLEXPORT WARN_UNUSED_RESULT FDBFuture* fdb_create_cluster( const char* cluster_file_path );

    DLLEXPORT void fdb_cluster_destroy( FDBCluster* c );

    DLLEXPORT WARN_UNUSED_RESULT fdb_error_t
    fdb_cluster_set_option( FDBCluster* c, FDBClusterOption option,
                            uint8_t const* value, int value_length );

    DLLEXPORT WARN_UNUSED_RESULT FDBFuture*
    fdb_cluster_create_database( FDBCluster* c, uint8_t const* db_name,
                                 int db_name_length );
#else
    #define fdb_future_get_cluster(f, oc) FDB_REMOVED_FUNCTION
    #define fdb_future_get_database(f, od) FDB_REMOVED_FUNCTION
    #define fdb_create_cluster(cfp) FDB_REMOVED_FUNCTION
    #define fdb_cluster_destroy(c) FDB_REMOVED_FUNCTION
    #define fdb_cluster_set_option(c, o, v, vl) FDB_REMOVED_FUNCTION
    #define fdb_cluster_create_database(c, dn, dnl) FDB_REMOVED_FUNCTION
#endif

#if FDB_API_VERSION < 23
    DLLEXPORT WARN_UNUSED_RESULT fdb_error_t
    fdb_future_get_error( FDBFuture* f,
                          const char** out_description /* = NULL */ );

    DLLEXPORT fdb_bool_t fdb_future_is_error( FDBFuture* f );
#else
    #define fdb_future_is_error(x) FDB_REMOVED_FUNCTION
#endif

#if FDB_API_VERSION < 14
    DLLEXPORT WARN_UNUSED_RESULT fdb_error_t fdb_future_get_keyvalue_array(
        FDBFuture* f, FDBKeyValue const** out_kv, int* out_count );

    DLLEXPORT WARN_UNUSED_RESULT FDBFuture* fdb_transaction_get(
        FDBTransaction* tr, uint8_t const* key_name, int key_name_length );

    DLLEXPORT WARN_UNUSED_RESULT FDBFuture* fdb_transaction_get_key(
        FDBTransaction* tr, uint8_t const* key_name, int key_name_length,
        fdb_bool_t or_equal, int offset );

    DLLEXPORT WARN_UNUSED_RESULT fdb_error_t fdb_setup_network( const char* local_address );

    DLLEXPORT void fdb_transaction_set_option(
        FDBTransaction* tr, FDBTransactionOption option );

    DLLEXPORT WARN_UNUSED_RESULT FDBFuture* fdb_transaction_get_range(
        FDBTransaction* tr, uint8_t const* begin_key_name,
        int begin_key_name_length, uint8_t const* end_key_name,
        int end_key_name_length, int limit );

    DLLEXPORT WARN_UNUSED_RESULT FDBFuture* fdb_transaction_get_range_selector(
        FDBTransaction* tr, uint8_t const* begin_key_name,
        int begin_key_name_length, fdb_bool_t begin_or_equal,
        int begin_offset, uint8_t const* end_key_name,
        int end_key_name_length, fdb_bool_t end_or_equal, int end_offset,
        int limit );
#else
    #define fdb_transaction_get_range_selector(tr,bkn,bknl,boe,bo,ekn,eknl,eoe,eo,lim) FDB_REMOVED_FUNCTION
#endif

#ifdef __cplusplus
}
#endif
#endif<|MERGE_RESOLUTION|>--- conflicted
+++ resolved
@@ -138,11 +138,10 @@
     fdb_future_get_int64( FDBFuture* f, int64_t* out );
 
     DLLEXPORT WARN_UNUSED_RESULT fdb_error_t
-<<<<<<< HEAD
+    fdb_future_get_uint64( FDBFuture* f, uint64_t* out );
+
+    DLLEXPORT WARN_UNUSED_RESULT fdb_error_t
     fdb_future_get_bool( FDBFuture* f, bool* out );
-=======
-    fdb_future_get_uint64( FDBFuture* f, uint64_t* out );
->>>>>>> 0254869d
 
     DLLEXPORT WARN_UNUSED_RESULT fdb_error_t
     fdb_future_get_key( FDBFuture* f, uint8_t const** out_key,
