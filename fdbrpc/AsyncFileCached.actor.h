--- conflicted
+++ resolved
@@ -98,11 +98,7 @@
 		if (RANDOM == cacheEvictionType) {
 			if (pages.size() >= (uint64_t)maxPages && !pages.empty()) {
 				for (int i = 0; i < FLOW_KNOBS->MAX_EVICT_ATTEMPTS; i++) { // If we don't manage to evict anything, just go ahead and exceed the cache limit
-<<<<<<< HEAD
-					int toEvict = g_random->randomInt(0, pages.size());
-=======
 					int toEvict = deterministicRandom()->randomInt(0, pages.size());
->>>>>>> dc59f63d
 					if (pages[toEvict]->evict()) {
 						++cacheEvictions;
 						break;
