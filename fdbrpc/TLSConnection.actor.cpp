--- conflicted
+++ resolved
@@ -174,15 +174,11 @@
 Future<Reference<IConnection>> TLSNetworkConnections::connect( NetworkAddress toAddr, std::string host) {
 	if ( toAddr.isTLS() ) {
 		NetworkAddress clearAddr( toAddr.ip, toAddr.port, toAddr.isPublic(), false );
-<<<<<<< HEAD
 		TraceEvent("TLSConnectionConnecting").suppressFor(1.0).detail("ToAddr", toAddr);
-=======
-		TraceEvent("TLSConnectionConnecting").detail("ToAddr", toAddr);
 		// For FDB<->FDB connections, we don't have hostnames and can't verify IP
 		// addresses against certificates, so we have our own peer verifying logic
 		// to use. For FDB<->external system connections, we can use the standard
 		// hostname-based certificate verification logic.
->>>>>>> 46fc593a
 		if (host.empty() || host == toIPString(toAddr.ip))
 			return wrap(options->get_policy(TLSOptions::POLICY_VERIFY_PEERS), true, network->connect(clearAddr), std::string(""));
 		else
@@ -209,12 +205,8 @@
 
 void TLSOptions::set_cert_file( std::string const& cert_file ) {
 	try {
-<<<<<<< HEAD
 		TraceEvent("TLSConnectionSettingCertFile").suppressFor(1.0).detail("CertFilePath", cert_file);
-=======
-		TraceEvent("TLSConnectionSettingCertFile").detail("CertFilePath", cert_file);
 		policyInfo.cert_path = cert_file;
->>>>>>> 46fc593a
 		set_cert_data( readFileBytes( cert_file, CERT_FILE_MAX_SIZE ) );
 	} catch ( Error& ) {
 		TraceEvent(SevError, "TLSOptionsSetCertFileError").suppressFor(1.0).detail("Filename", cert_file);
