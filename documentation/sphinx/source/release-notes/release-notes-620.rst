.. _release-notes:

#############
Release Notes
#############

6.2.33
======
<<<<<<< HEAD
* Fixed an issue where storage servers could shutdown with ``unknown_error``. `(PR #4380) <https://github.com/apple/foundationdb/pull/4437>`_
=======
* Fix backup agent stall when writing to local filesystem with slow metadata operations. `(PR #4428) <https://github.com/apple/foundationdb/pull/4428>`_
* Backup agent no longer uses 4k block caching layer on local output files so that write operations are larger. `(PR #4428) <https://github.com/apple/foundationdb/pull/4428>`_
>>>>>>> 5b11c4c6

6.2.32
======
* Fix an issue where symbolic links in cmake-built RPMs are broken if you unpack the RPM to a custom directory. `(PR #4380) <https://github.com/apple/foundationdb/pull/4380>`_

6.2.31
======
* Fix a rare invalid memory access on data distributor when snapshotting large clusters. This is a follow up to `PR #4076 <https://github.com/apple/foundationdb/pull/4076>`_. `(PR #4317) <https://github.com/apple/foundationdb/pull/4317>`_

6.2.30
======
* A storage server which has fallen behind will deprioritize reads in order to catch up. This change causes some saturating workloads to experience high read latencies instead of high GRV latencies. `(PR #4218) <https://github.com/apple/foundationdb/pull/4218>`_
* Added ``low_priority_queries`` to the ``processes.roles`` section of status to record the number of deprioritized reads on each storage server. `(PR #4218) <https://github.com/apple/foundationdb/pull/4218>`_
* Added ``low_priority_reads`` to the ``workload.operations`` section of status to record the total number of deprioritized reads. `(PR #4218) <https://github.com/apple/foundationdb/pull/4218>`_
* Backup to locally mounted filesystems now appends to files in large block writes, 1MB each by default. `(PR #4199) <https://github.com/apple/foundationdb/pull/4199>`_
* Changed the default SSL implementation from OpenSSL to BoringSSL `(PR #4153) <https://github.com/apple/foundationdb/pull/4153>`_
* SQLite now supports configurable disk write rate limiting. `(PR #4259) <https://github.com/apple/foundationdb/pull/4259>`_
* If a disk operation takes more than two minutes, the system will treat the disk as failed. `(PR #4243) <https://github.com/apple/foundationdb/pull/4243>`_

6.2.29
======
* Fix invalid memory access on data distributor when snapshotting large clusters. `(PR #4076) <https://github.com/apple/foundationdb/pull/4076>`_
* Add human-readable DateTime to trace events `(PR #4087) <https://github.com/apple/foundationdb/pull/4087>`_
* Proxy rejects transaction batch that exceeds MVCC window `(PR #4113) <https://github.com/apple/foundationdb/pull/4113>`_
* Add a command in fdbcli to manually trigger the detailed teams information loggings in data distribution. `(PR #4060) <https://github.com/apple/foundationdb/pull/4060>`_
* Add documentation on read and write Path. `(PR #4099) <https://github.com/apple/foundationdb/pull/4099>`_
* Add a histogram to expose commit batching window on Proxies. `(PR #4166) <https://github.com/apple/foundationdb/pull/4166>`_
* Fix double counting of range reads in TransactionMetrics. `(PR #4130) <https://github.com/apple/foundationdb/pull/4130>`_
* Add a trace event that can be used as an indicator of the load on the proxy. `(PR #4166) <https://github.com/apple/foundationdb/pull/4166>`_

6.2.28
======
* Log detailed team collection information when median available space ratio of all teams is too low. `(PR #3912) <https://github.com/apple/foundationdb/pull/3912>`_
* Bug fix, blob client did not support authentication key sizes over 64 bytes.  `(PR #3964) <https://github.com/apple/foundationdb/pull/3964>`_

6.2.27
======
* For clusters with a large number of shards, avoid slow tasks in the data distributor by adding yields to the shard map destruction. `(PR #3834) <https://github.com/apple/foundationdb/pull/3834>`_
* Reset the network connection between a proxy and master or resolvers if the proxy is too far behind in processing transactions. `(PR #3891) <https://github.com/apple/foundationdb/pull/3891>`_

6.2.26
======

* Fixed undefined behavior in configuring supported FoundationDB versions while starting up a client. `(PR #3849) <https://github.com/apple/foundationdb/pull/3849>`_
* Updated OpenSSL to version 1.1.1h. `(PR #3809) <https://github.com/apple/foundationdb/pull/3809>`_
* Attempt to detect when calling :func:`fdb_future_block_until_ready` would cause a deadlock, and throw ``blocked_from_network_thread`` if it would definitely cause a deadlock. `(PR #3786) <https://github.com/apple/foundationdb/pull/3786>`_

6.2.25
======

* Mitigate an issue where a non-lockaware transaction that changes certain ``\xff`` "metadata" keys, committed concurrently with locking the database, can cause corruption. If a non-lockaware transaction manually sets its read version to a version where the database is locked, and changes metadata keys, this can still cause corruption. `(PR #3674) <https://github.com/apple/foundationdb/pull/3674>`_
* Reset network connections between the proxies and satellite tlogs if the latencies are larger than 500ms. `(PR #3686) <https://github.com/apple/foundationdb/pull/3686>`_

6.2.24
======

* Added the ``suspend`` command to ``fdbcli`` which kills a process and prevents it from rejoining the cluster for a specified duration. `(PR #3550) <https://github.com/apple/foundationdb/pull/3550>`_

6.2.23
======

* When configured with ``usable_regions=2`` data distribution could temporarily lower the replication of a shard when moving it. `(PR #3487) <https://github.com/apple/foundationdb/pull/3487>`_
* Prevent data distribution from running out of memory by fetching the source servers for too many shards in parallel. `(PR #3487) <https://github.com/apple/foundationdb/pull/3487>`_
* Reset network connections between log routers and satellite tlogs if the latencies are larger than 500ms. `(PR #3487) <https://github.com/apple/foundationdb/pull/3487>`_
* Added per-process server request latency statistics reported in the role section of relevant processes. These are named ``grv_latency_statistics`` and ``commit_latency_statistics`` on proxy roles and ``read_latency_statistics`` on storage roles. `(PR #3480) <https://github.com/apple/foundationdb/pull/3480>`_
* Added ``cluster.active_primary_dc`` that indicates which datacenter is serving as the primary datacenter in multi-region setups. `(PR #3320) <https://github.com/apple/foundationdb/pull/3320>`_

6.2.22
======

* Coordinator class processes could be recruited as the cluster controller. `(PR #3282) <https://github.com/apple/foundationdb/pull/3282>`_
* HTTPS requests made by backup would fail (introduced in 6.2.21). `(PR #3284) <https://github.com/apple/foundationdb/pull/3284>`_

6.2.21
======

* HTTPS requests made by backup could hang indefinitely. `(PR #3027) <https://github.com/apple/foundationdb/pull/3027>`_
* ``fdbrestore`` prefix options required exactly a single hyphen instead of the standard two. `(PR #3056) <https://github.com/apple/foundationdb/pull/3056>`_
* Commits could stall on a newly elected proxy because of inaccurate compute estimates. `(PR #3123) <https://github.com/apple/foundationdb/pull/3123>`_
* A transaction class process with a bad disk could be repeatedly recruited as a transaction log. `(PR #3268) <https://github.com/apple/foundationdb/pull/3268>`_
* Fix a potential race condition that could lead to undefined behavior when connecting to a database using the multi-version client API. `(PR #3265) <https://github.com/apple/foundationdb/pull/3265>`_
* Added the ``getversion`` command to ``fdbcli`` which returns the current read version of the cluster.  `(PR #2882) <https://github.com/apple/foundationdb/pull/2882>`_
* Added the ``advanceversion`` command to ``fdbcli`` which increases the current version of a cluster.  `(PR #2965) <https://github.com/apple/foundationdb/pull/2965>`_
* Added the ``lock`` and ``unlock`` commands to ``fdbcli`` which lock or unlock a cluster. `(PR #2890) <https://github.com/apple/foundationdb/pull/2890>`_

6.2.20
======

* In rare scenarios, clients could send corrupted data to the server. `(PR #2976) <https://github.com/apple/foundationdb/pull/2976>`_
* Internal tools like ``fdbbackup`` are no longer tracked as clients in status (introduced in 6.2.18) `(PR #2849) <https://github.com/apple/foundationdb/pull/2849>`_
* Changed TLS error handling to match the behavior of 6.2.15. `(PR #2993) <https://github.com/apple/foundationdb/pull/2993>`_ `(PR #2977) <https://github.com/apple/foundationdb/pull/2977>`_

6.2.19
======

* Protect the proxies from running out of memory when bombarded with requests from clients. `(PR #2812) <https://github.com/apple/foundationdb/pull/2812>`_.
* One process with a ``proxy`` class would not become the first proxy when put with other ``stateless`` class processes. `(PR #2819) <https://github.com/apple/foundationdb/pull/2819>`_.
* If a transaction log stalled on a disk operation during recruitment the cluster would become unavailable until the process died. `(PR #2815) <https://github.com/apple/foundationdb/pull/2815>`_.
* Avoid recruiting satellite transaction logs when ``usable_regions=1``. `(PR #2813) <https://github.com/apple/foundationdb/pull/2813>`_.
* Prevent the cluster from having too many active generations as a safety measure against repeated failures. `(PR #2814) <https://github.com/apple/foundationdb/pull/2814>`_.
* ``fdbcli`` status JSON could become truncated because of unprintable characters. `(PR #2807) <https://github.com/apple/foundationdb/pull/2807>`_.
* The data distributor used too much CPU in large clusters (broken in 6.2.16). `(PR #2806) <https://github.com/apple/foundationdb/pull/2806>`_.
* Added ``cluster.workload.operations.memory_errors`` to measure the number of requests rejected by the proxies because the memory limit has been exceeded. `(PR #2812) <https://github.com/apple/foundationdb/pull/2812>`_.
* Added ``cluster.workload.operations.location_requests`` to measure the number of outgoing key server location responses from the proxies. `(PR #2812) <https://github.com/apple/foundationdb/pull/2812>`_.
* Added ``cluster.recovery_state.active_generations`` to track the number of generations for which the cluster still requires transaction logs. `(PR #2814) <https://github.com/apple/foundationdb/pull/2814>`_.
* Added ``network.tls_policy_failures`` to the ``processes`` section to record the number of TLS policy failures each process has observed. `(PR #2811) <https://github.com/apple/foundationdb/pull/2811>`_.
* Added ``--debug-tls`` as a command line argument to ``fdbcli`` to help diagnose TLS issues. `(PR #2810) <https://github.com/apple/foundationdb/pull/2810>`_.

6.2.18
======

* When configuring a cluster to usable_regions=2, data distribution would not react to machine failures while copying data to the remote region. `(PR #2774) <https://github.com/apple/foundationdb/pull/2774>`_.
* When a cluster is configured with usable_regions=2, data distribution could push a cluster into saturation by relocating too many shards simulatenously. `(PR #2776) <https://github.com/apple/foundationdb/pull/2776>`_.
* Do not allow the cluster controller to mark any process as failed within 30 seconds of startup. `(PR #2780) <https://github.com/apple/foundationdb/pull/2780>`_.
* Backup could not establish TLS connections (broken in 6.2.16). `(PR #2775) <https://github.com/apple/foundationdb/pull/2775>`_.
* Certificates were not refreshed automatically (broken in 6.2.16). `(PR #2781) <https://github.com/apple/foundationdb/pull/2781>`_.
* Improved the efficiency of establishing large numbers of network connections. `(PR #2777) <https://github.com/apple/foundationdb/pull/2777>`_.
* Add support for setting knobs to modify the behavior of ``fdbcli``. `(PR #2773) <https://github.com/apple/foundationdb/pull/2773>`_.
* Setting invalid knobs in backup and DR binaries is now a warning instead of an error and will not result in the application being terminated. `(PR #2773) <https://github.com/apple/foundationdb/pull/2773>`_.

6.2.17
======

* Restored the ability to set TLS configuration using environment variables (broken in 6.2.16). `(PR #2755) <https://github.com/apple/foundationdb/pull/2755>`_.

6.2.16
======

* Reduced tail commit latencies by improving commit pipelining on the proxies. `(PR #2589) <https://github.com/apple/foundationdb/pull/2589>`_.
* Data distribution does a better job balancing data when disks are more than 70% full. `(PR #2722) <https://github.com/apple/foundationdb/pull/2722>`_.
* Reverse range reads could read too much data from disk, resulting in poor performance relative to forward range reads. `(PR #2650) <https://github.com/apple/foundationdb/pull/2650>`_.
* Switched from LibreSSL to OpenSSL to improve the speed of establishing connections. `(PR #2646) <https://github.com/apple/foundationdb/pull/2646>`_.
* The cluster controller does a better job avoiding multiple recoveries when first recruited. `(PR #2698) <https://github.com/apple/foundationdb/pull/2698>`_.
* Storage servers could fail to advance their version correctly in response to empty commits. `(PR #2617) <https://github.com/apple/foundationdb/pull/2617>`_.
* Status could not label more than 5 processes as proxies. `(PR #2653) <https://github.com/apple/foundationdb/pull/2653>`_.
* The ``TR_FLAG_DISABLE_MACHINE_TEAM_REMOVER``, ``TR_FLAG_REMOVE_MT_WITH_MOST_TEAMS``, ``TR_FLAG_DISABLE_SERVER_TEAM_REMOVER``, and ``BUGGIFY_ALL_COORDINATION`` knobs could not be set at runtime. `(PR #2661) <https://github.com/apple/foundationdb/pull/2661>`_.
* Backup container filename parsing was unnecessarily consulting the local filesystem which will error when permission is denied. `(PR #2693) <https://github.com/apple/foundationdb/pull/2693>`_.
* Rebalancing data movement could stop doing work even though the data in the cluster was not well balanced. `(PR #2703) <https://github.com/apple/foundationdb/pull/2703>`_.
* Data movement uses available space rather than free space when deciding how full a process is. `(PR #2708) <https://github.com/apple/foundationdb/pull/2708>`_.
* Fetching status attempts to reuse its connection with the cluster controller. `(PR #2583) <https://github.com/apple/foundationdb/pull/2583>`_.

6.2.15
======

* TLS throttling could block legitimate connections. `(PR #2575) <https://github.com/apple/foundationdb/pull/2575>`_.

6.2.14
======

* Data distribution was prioritizing shard merges too highly. `(PR #2562) <https://github.com/apple/foundationdb/pull/2562>`_.
* Status would incorrectly mark clusters as having no fault tolerance. `(PR #2562) <https://github.com/apple/foundationdb/pull/2562>`_.
* A proxy could run out of memory if disconnected from the cluster for too long. `(PR #2562) <https://github.com/apple/foundationdb/pull/2562>`_.

6.2.13
======

* Optimized the commit path the proxies to significantly reduce commit latencies in large clusters. `(PR #2536) <https://github.com/apple/foundationdb/pull/2536>`_.
* Data distribution could create temporarily untrackable shards which could not be split if they became hot. `(PR #2546) <https://github.com/apple/foundationdb/pull/2546>`_.

6.2.12
======

* Throttle TLS connect attempts from misconfigured clients. `(PR #2529) <https://github.com/apple/foundationdb/pull/2529>`_.
* Reduced master recovery times in large clusters. `(PR #2430) <https://github.com/apple/foundationdb/pull/2430>`_.
* Improved performance while a remote region is catching up. `(PR #2527) <https://github.com/apple/foundationdb/pull/2527>`_.
* The data distribution algorithm does a better job preventing hot shards while recovering from machine failures. `(PR #2526) <https://github.com/apple/foundationdb/pull/2526>`_.
* Improve the reliability of a ``kill`` command from ``fdbcli``. `(PR #2512) <https://github.com/apple/foundationdb/pull/2512>`_.
* The ``--traceclock`` parameter to fdbserver incorrectly had no effect. `(PR #2420) <https://github.com/apple/foundationdb/pull/2420>`_.
* Clients could throw an internal error during ``commit`` if client buggification was enabled. `(PR #2427) <https://github.com/apple/foundationdb/pull/2427>`_.
* Backup and DR agent transactions which update and clean up status had an unnecessarily high conflict rate. `(PR #2483) <https://github.com/apple/foundationdb/pull/2483>`_.
* The slow task profiler used an unsafe call to get a timestamp in its signal handler that could lead to rare crashes. `(PR #2515) <https://github.com/apple/foundationdb/pull/2515>`_.

6.2.11
======

* Clients could hang indefinitely on reads if all storage servers holding a keyrange were removed from a cluster since the last time the client read a key in the range. `(PR #2377) <https://github.com/apple/foundationdb/pull/2377>`_.
* In rare scenarios, status could falsely report no replicas remain of some data. `(PR #2380) <https://github.com/apple/foundationdb/pull/2380>`_.
* Latency band tracking could fail to configure correctly after a recovery or upon process startup. `(PR #2371) <https://github.com/apple/foundationdb/pull/2371>`_.

6.2.10
======

* ``backup_agent`` crashed on startup. `(PR #2356) <https://github.com/apple/foundationdb/pull/2356>`_.

6.2.9
=====

* Small clusters using specific sets of process classes could cause the data distributor to be continuously killed and re-recruited. `(PR #2344) <https://github.com/apple/foundationdb/pull/2344>`_.
* The data distributor and ratekeeper could be recruited on non-optimal processes. `(PR #2344) <https://github.com/apple/foundationdb/pull/2344>`_.
* A ``kill`` command from ``fdbcli`` could take a long time before being executed by a busy process. `(PR #2339) <https://github.com/apple/foundationdb/pull/2339>`_.
* Committing transactions larger than 1 MB could cause the proxy to stall for up to a second. `(PR #2350) <https://github.com/apple/foundationdb/pull/2350>`_.
* Transaction timeouts would use memory for the entire duration of the timeout, regardless of whether the transaction had been destroyed. `(PR #2353) <https://github.com/apple/foundationdb/pull/2353>`_.

6.2.8
=====

* Significantly improved the rate at which the transaction logs in a remote region can pull data from the primary region. `(PR #2307) <https://github.com/apple/foundationdb/pull/2307>`_ `(PR #2323) <https://github.com/apple/foundationdb/pull/2323>`_.
* The ``system_kv_size_bytes`` status field could report a size much larger than the actual size of the system keyspace. `(PR #2305) <https://github.com/apple/foundationdb/pull/2305>`_.

6.2.7
=====

Performance
-----------

* A new transaction log spilling implementation is now the default.  Write bandwidth and latency will no longer degrade during storage server or remote region failures. `(PR #1731) <https://github.com/apple/foundationdb/pull/1731>`_.
* Storage servers will locally throttle incoming read traffic when they are falling behind. `(PR #1447) <https://github.com/apple/foundationdb/pull/1477>`_.
* Use CRC32 checksum for SQLite pages. `(PR #1582) <https://github.com/apple/foundationdb/pull/1582>`_.
* Added a 96-byte fast allocator, so storage queue nodes use less memory. `(PR #1336) <https://github.com/apple/foundationdb/pull/1336>`_.
* Improved network performance when sending large packets. `(PR #1684) <https://github.com/apple/foundationdb/pull/1684>`_.
* Spilled data can be consumed from transaction logs more quickly and with less overhead. `(PR #1584) <https://github.com/apple/foundationdb/pull/1584>`_.
* Clients no longer talk to the cluster controller for failure monitoring information.  `(PR #1640) <https://github.com/apple/foundationdb/pull/1640>`_.
* Reduced the number of connection monitoring messages between clients and servers. `(PR #1768) <https://github.com/apple/foundationdb/pull/1768>`_.
* Close connections which have been idle for a long period of time. `(PR #1768) <https://github.com/apple/foundationdb/pull/1768>`_.
* Each client connects to exactly one coordinator, and at most five proxies. `(PR #1909) <https://github.com/apple/foundationdb/pull/1909>`_.
* Ratekeeper will throttle traffic when too many storage servers are not making versions durable fast enough. `(PR #1784) <https://github.com/apple/foundationdb/pull/1784>`_.
* Storage servers recovering a memory storage engine will abort recovery if the cluster is already healthy.  `(PR #1713) <https://github.com/apple/foundationdb/pull/1713>`_.
* Improved how the data distribution algorithm balances data across teams of storage servers. `(PR #1785) <https://github.com/apple/foundationdb/pull/1785>`_.
* Lowered the priority for data distribution team removal, to avoid prioritizing team removal work over splitting shards. `(PR #1853) <https://github.com/apple/foundationdb/pull/1853>`_.
* Made the storage cache eviction policy configurable, and added an LRU policy. `(PR #1506) <https://github.com/apple/foundationdb/pull/1506>`_.
* Improved the speed of recoveries on large clusters at ``log_version >= 4``. `(PR #1729) <https://github.com/apple/foundationdb/pull/1729>`_.
* Log routers will prefer to peek from satellites at ``log_version >= 4``. `(PR #1795) <https://github.com/apple/foundationdb/pull/1795>`_.
* In clusters using a region configuration, clients will read from the remote region if all of the servers in the primary region are overloaded. [6.2.3] `(PR #2019) <https://github.com/apple/foundationdb/pull/2019>`_.
* Significantly improved the rate at which the transaction logs in a remote region can pull data from the primary region. [6.2.4] `(PR #2101) <https://github.com/apple/foundationdb/pull/2101>`_.
* Raised the data distribution priority of splitting shards because delaying splits can cause hot write shards. [6.2.6] `(PR #2234) <https://github.com/apple/foundationdb/pull/2234>`_.

Fixes
-----

* During an upgrade, the multi-version client now persists database default options and transaction options that aren't reset on retry (e.g. transaction timeout). In order for these options to function correctly during an upgrade, a 6.2 or later client should be used as the primary client. `(PR #1767) <https://github.com/apple/foundationdb/pull/1767>`_.
* If a cluster is upgraded during an ``onError`` call, the cluster could return a ``cluster_version_changed`` error. `(PR #1734) <https://github.com/apple/foundationdb/pull/1734>`_.
* Data distribution will now pick a random destination when merging shards in the ``\xff`` keyspace. This avoids an issue with backup where the write-heavy mutation log shards could concentrate on a single process that has less data than everybody else. `(PR #1916) <https://github.com/apple/foundationdb/pull/1916>`_.
* Setting ``--machine_id`` (or ``-i``) for an ``fdbserver`` process now sets ``locality_machineid`` in addition to ``locality_zoneid``. `(PR #1928) <https://github.com/apple/foundationdb/pull/1928>`_.
* File descriptors opened by clients and servers set close-on-exec, if available on the platform. `(PR #1581) <https://github.com/apple/foundationdb/pull/1581>`_.
* ``fdbrestore`` commands other than ``start`` required a default cluster file to be found but did not actually use it. `(PR #1912) <https://github.com/apple/foundationdb/pull/1912>`_.
* Unneeded network connections were not being closed because peer reference counts were handled improperly. `(PR #1768) <https://github.com/apple/foundationdb/pull/1768>`_.
* In very rare scenarios, master recovery would restart because system metadata was loaded incorrectly. `(PR #1919) <https://github.com/apple/foundationdb/pull/1919>`_.
* Ratekeeper will aggressively throttle when unable to fetch the list of storage servers for a considerable period of time. `(PR #1858) <https://github.com/apple/foundationdb/pull/1858>`_.
* Proxies could become overloaded when all storage servers on a team fail. [6.2.1] `(PR #1976) <https://github.com/apple/foundationdb/pull/1976>`_.
* Proxies could start too few transactions if they didn't receive get read version requests frequently enough. [6.2.3] `(PR #1999) <https://github.com/apple/foundationdb/pull/1999>`_.
* The ``fileconfigure`` command in ``fdbcli`` could fail with an unknown error if the file did not contain a valid JSON object. `(PR #2017) <https://github.com/apple/foundationdb/pull/2017>`_.
* Configuring regions would fail with an internal error if the cluster contained storage servers that didn't set a datacenter ID. `(PR #2017) <https://github.com/apple/foundationdb/pull/2017>`_.
* Clients no longer prefer reading from servers with the same zone ID, because it could create hot shards. [6.2.3] `(PR #2019) <https://github.com/apple/foundationdb/pull/2019>`_.
* Data distribution could fail to start if any storage servers had misconfigured locality information. This problem could persist even after the offending storage servers were removed or fixed. [6.2.5] `(PR #2110) <https://github.com/apple/foundationdb/pull/2110>`_.
* Data distribution was running at too high of a priority, which sometimes caused other roles on the same process to stall. [6.2.5] `(PR #2170) <https://github.com/apple/foundationdb/pull/2170>`_.
* Loading a 6.1 or newer ``fdb_c`` library as a secondary client using the multi-version client could lead to an infinite recursion when run with API versions older than 610. [6.2.5] `(PR #2169) <https://github.com/apple/foundationdb/pull/2169>`_
* Using C API functions that were removed in 6.1 when using API version 610 or above now results in a compilation error. [6.2.5] `(PR #2169) <https://github.com/apple/foundationdb/pull/2169>`_
* Coordinator changes could fail to complete if the database wasn't allowing any transactions to start. [6.2.6] `(PR #2191) <https://github.com/apple/foundationdb/pull/2191>`_
* Status would report incorrect fault tolerance metrics when a remote region was configured and the primary region lost a storage replica. [6.2.6] `(PR #2230) <https://github.com/apple/foundationdb/pull/2230>`_
* The cluster would not change to a new set of satellite transaction logs when they become available in a better satellite location. [6.2.6] `(PR #2241) <https://github.com/apple/foundationdb/pull/2241>`_.
* The existence of ``proxy`` or ``resolver`` class processes prevented ``stateless`` class processes from being recruited as proxies or resolvers. [6.2.6] `(PR #2241) <https://github.com/apple/foundationdb/pull/2241>`_.
* The cluster controller could become saturated in clusters with large numbers of connected clients using TLS. [6.2.6] `(PR #2252) <https://github.com/apple/foundationdb/pull/2252>`_.
* Backup and DR would not share a mutation stream if they were started on different versions of FoundationDB. Either backup or DR must be restarted to resolve this issue. [6.2.6] `(PR #2202) <https://github.com/apple/foundationdb/pull/2202>`_.
* Don't track batch priority GRV requests in latency bands. [6.2.7] `(PR #2279) <https://github.com/apple/foundationdb/pull/2279>`_.
* Transaction log processes used twice their normal memory when switching spill types. [6.2.7] `(PR #2256) <https://github.com/apple/foundationdb/pull/2256>`_.
* Under certain conditions, cross region replication could stall for 10 minute periods. [6.2.7] `(PR #1818) <https://github.com/apple/foundationdb/pull/1818>`_ `(PR #2276) <https://github.com/apple/foundationdb/pull/2276>`_.
* When dropping a remote region from the configuration after processes in the region have failed, data distribution would create teams from the dead servers for one minute. [6.2.7] `(PR #2286) <https://github.com/apple/foundationdb/pull/1818>`_.

Status
------

* Added ``run_loop_busy`` to the ``processes`` section to record the fraction of time the run loop is busy. `(PR #1760) <https://github.com/apple/foundationdb/pull/1760>`_.
* Added ``cluster.page_cache`` section to status. In this section, added two new statistics ``storage_hit_rate`` and ``log_hit_rate`` that indicate the fraction of recent page reads that were served by cache. `(PR #1823) <https://github.com/apple/foundationdb/pull/1823>`_.
* Added transaction start counts by priority to ``cluster.workload.transactions``. The new counters are named ``started_immediate_priority``, ``started_default_priority``, and ``started_batch_priority``. `(PR #1836) <https://github.com/apple/foundationdb/pull/1836>`_.
* Remove ``cluster.datacenter_version_difference`` and replace it with ``cluster.datacenter_lag`` that has subfields ``versions`` and ``seconds``. `(PR #1800) <https://github.com/apple/foundationdb/pull/1800>`_.
* Added ``local_rate`` to the ``roles`` section to record the throttling rate of the local ratekeeper `(PR #1712) <http://github.com/apple/foundationdb/pull/1712>`_.
* Renamed ``cluster.fault_tolerance`` fields ``max_machines_without_losing_availability`` and ``max_machines_without_losing_data`` to ``max_zones_without_losing_availability`` and ``max_zones_without_losing_data`` `(PR #1925) <https://github.com/apple/foundationdb/pull/1925>`_.
* ``fdbcli`` status now reports the configured zone count. The fault tolerance is now reported in terms of the number of zones unless machine IDs are being used as zone IDs. `(PR #1924) <https://github.com/apple/foundationdb/pull/1924>`_.
* ``connected_clients`` is now only a sample of the connected clients, rather than a complete list. `(PR #1902) <https://github.com/apple/foundationdb/pull/1902>`_.
* Added ``max_protocol_clients`` to the ``supported_versions`` section, which provides a sample of connected clients which cannot connect to any higher protocol version. `(PR #1902) <https://github.com/apple/foundationdb/pull/1902>`_.
* Clients which connect without specifying their supported versions are tracked as an ``Unknown`` version in the ``supported_versions`` section. [6.2.2] `(PR #1990) <https://github.com/apple/foundationdb/pull/1990>`_.
* Add ``coordinator`` to the list of roles that can be reported for a process. [6.2.3] `(PR #2006) <https://github.com/apple/foundationdb/pull/2006>`_.
* Added ``worst_durability_lag_storage_server`` and ``limiting_durability_lag_storage_server`` to  the ``cluster.qos`` section, each with subfields ``versions`` and ``seconds``. These report the durability lag values being used by ratekeeper to potentially limit the transaction rate. [6.2.3] `(PR #2003) <https://github.com/apple/foundationdb/pull/2003>`_.
* Added ``worst_data_lag_storage_server`` and ``limiting_data_lag_storage_server`` to  the ``cluster.qos`` section, each with subfields ``versions`` and ``seconds``. These are meant to replace ``worst_version_lag_storage_server`` and ``limiting_version_lag_storage_server``, which are now deprecated. [6.2.3] `(PR #2003) <https://github.com/apple/foundationdb/pull/2003>`_.
* Added ``system_kv_size_bytes`` to the ``cluster.data`` section to record the size of the system keyspace. [6.2.5] `(PR #2170) <https://github.com/apple/foundationdb/pull/2170>`_.

Bindings
--------

* API version updated to 620. See the :ref:`API version upgrade guide <api-version-upgrade-guide-620>` for upgrade details.
* Add a transaction size limit as both a database option and a transaction option. `(PR #1725) <https://github.com/apple/foundationdb/pull/1725>`_.
* Added a new API to get the approximated transaction size before commit, e.g., ``fdb_transaction_get_approximate_size`` in the C binding. `(PR #1756) <https://github.com/apple/foundationdb/pull/1756>`_.
* C: ``fdb_future_get_version`` has been renamed to ``fdb_future_get_int64``. `(PR #1756) <https://github.com/apple/foundationdb/pull/1756>`_.
* C: Applications linking to ``libfdb_c`` can now use ``pkg-config foundationdb-client`` or ``find_package(FoundationDB-Client ...)`` (for cmake) to get the proper flags for compiling and linking. `(PR #1636) <https://github.com/apple/foundationdb/pull/1636>`_.
* Go: The Go bindings now require Go version 1.11 or later.
* Go: Finalizers could run too early leading to undefined behavior. `(PR #1451) <https://github.com/apple/foundationdb/pull/1451>`_.
* Added a transaction option to control the field length of keys and values in debug transaction logging in order to avoid truncation. `(PR #1844) <https://github.com/apple/foundationdb/pull/1844>`_.
* Added a transaction option to control the whether ``get_addresses_for_key`` includes a port in the address. This will be deprecated in api version 630, and addresses will include ports by default. [6.2.4] `(PR #2060) <https://github.com/apple/foundationdb/pull/2060>`_.
* Python: ``Versionstamp`` comparisons didn't work in Python 3. [6.2.4] `(PR #2089) <https://github.com/apple/foundationdb/pull/2089>`_.

Features
--------

* Added the ``cleanup`` command to ``fdbbackup`` which can be used to remove orphaned backups or DRs. [6.2.5] `(PR #2170) <https://github.com/apple/foundationdb/pull/2170>`_.
* Added the ability to configure ``satellite_logs`` by satellite location. This will overwrite the region configure of ``satellite_logs`` if both are present. [6.2.6] `(PR #2241) <https://github.com/apple/foundationdb/pull/2241>`_.

Other Changes
-------------

* Added the primitives for FDB backups based on disk snapshots. This provides an ability to take a cluster level backup based on disk level snapshots of the storage, tlogs and coordinators. `(PR #1733) <https://github.com/apple/foundationdb/pull/1733>`_.
* Foundationdb now uses the flatbuffers serialization format for all network messages. `(PR 1090) <https://github.com/apple/foundationdb/pull/1090>`_.
* Clients will throw ``transaction_too_old`` when attempting to read if ``setVersion`` was called with a version smaller than the smallest read version obtained from the cluster. This is a protection against reading from the wrong cluster in multi-cluster scenarios. `(PR #1413) <https://github.com/apple/foundationdb/pull/1413>`_.
* Trace files are now ordered lexicographically. This means that the filename format for trace files has changed. `(PR #1828) <https://github.com/apple/foundationdb/pull/1828>`_.
* Improved ``TransactionMetrics`` log events by adding a random UID to distinguish multiple open connections, a flag to identify internal vs. client connections, and logging of rates and roughness in addition to total count for several metrics. `(PR #1808) <https://github.com/apple/foundationdb/pull/1808>`_.
* FoundationDB can now be built with clang and libc++ on Linux. `(PR #1666) <https://github.com/apple/foundationdb/pull/1666>`_.
* Added experimental framework to run C and Java clients in simulator. `(PR #1678) <https://github.com/apple/foundationdb/pull/1678>`_.
* Added new network options for client buggify which will randomly throw expected exceptions in the client. This is intended to be used for client testing. `(PR #1417) <https://github.com/apple/foundationdb/pull/1417>`_.
* Added ``--cache_memory`` parameter for ``fdbserver`` processes to control the amount of memory dedicated to caching pages read from disk. `(PR #1889) <https://github.com/apple/foundationdb/pull/1889>`_.
* Added ``MakoWorkload``, used as a benchmark to do performance testing of FDB. `(PR #1586) <https://github.com/apple/foundationdb/pull/1586>`_.
* ``fdbserver`` now accepts a comma separated list of public and listen addresses. `(PR #1721) <https://github.com/apple/foundationdb/pull/1721>`_.
* ``CAUSAL_READ_RISKY`` has been enhanced to further reduce the chance of causally inconsistent reads. Existing users of ``CAUSAL_READ_RISKY`` may see increased GRV latency if proxies are distantly located from logs. `(PR #1841) <https://github.com/apple/foundationdb/pull/1841>`_.
* ``CAUSAL_READ_RISKY`` can be turned on for all transactions using a database option. `(PR #1841) <https://github.com/apple/foundationdb/pull/1841>`_.
* Added a ``no_wait`` option to the ``fdbcli`` exclude command to avoid blocking. `(PR #1852) <https://github.com/apple/foundationdb/pull/1852>`_.
* Idle clusters will fsync much less frequently. `(PR #1697) <https://github.com/apple/foundationdb/pull/1697>`_.
* CMake is now the official build system. The Makefile based build system is deprecated.
* The incompatible client list in status (``cluster.incompatible_connections``) may now spuriously include clients that use the multi-version API to try connecting to the cluster at multiple versions.

Fixes only impacting 6.2.0+
---------------------------

* Clients could crash when closing connections with incompatible servers. [6.2.1] `(PR #1976) <https://github.com/apple/foundationdb/pull/1976>`_.
* Do not close idle network connections with incompatible servers. [6.2.1] `(PR #1976) <https://github.com/apple/foundationdb/pull/1976>`_.
* In status, ``max_protocol_clients`` were incorrectly added to the ``connected_clients`` list. [6.2.2] `(PR #1990) <https://github.com/apple/foundationdb/pull/1990>`_.
* Ratekeeper ignores the (default 5 second) MVCC window when controlling on durability lag. [6.2.3] `(PR #2012) <https://github.com/apple/foundationdb/pull/2012>`_.
* The macOS client was not compatible with a Linux server. [6.2.3] `(PR #2045) <https://github.com/apple/foundationdb/pull/2045>`_.
* Incompatible clients would continually reconnect with coordinators. [6.2.3] `(PR #2048) <https://github.com/apple/foundationdb/pull/2048>`_.
* Connections were being closed as idle when there were still unreliable requests waiting for a response. [6.2.3] `(PR #2048) <https://github.com/apple/foundationdb/pull/2048>`_.
* The cluster controller would saturate its CPU for a few seconds when sending configuration information to all of the worker processes. [6.2.4] `(PR #2086) <https://github.com/apple/foundationdb/pull/2086>`_.
* The data distributor would build all possible team combinations if it was tracking an unhealthy server with less than 10 teams. [6.2.4] `(PR #2099) <https://github.com/apple/foundationdb/pull/2099>`_.
* The cluster controller could crash if a coordinator was unreachable when compiling cluster status. [6.2.4] `(PR #2065) <https://github.com/apple/foundationdb/pull/2065>`_.
* A storage server could crash if it took longer than 10 minutes to fetch a key range from another server. [6.2.5] `(PR #2170) <https://github.com/apple/foundationdb/pull/2170>`_.
* Excluding or including servers would restart the data distributor. [6.2.5] `(PR #2170) <https://github.com/apple/foundationdb/pull/2170>`_.
* The data distributor could read invalid memory when estimating database size. [6.2.6] `(PR #2225) <https://github.com/apple/foundationdb/pull/2225>`_.
* Status could incorrectly report that backup and DR were not sharing a mutation stream. [6.2.7] `(PR #2274) <https://github.com/apple/foundationdb/pull/2274>`_.

Earlier release notes
---------------------
* :doc:`6.1 (API Version 610) </release-notes/release-notes-610>`
* :doc:`6.0 (API Version 600) </release-notes/release-notes-600>`
* :doc:`5.2 (API Version 520) </release-notes/release-notes-520>`
* :doc:`5.1 (API Version 510) </release-notes/release-notes-510>`
* :doc:`5.0 (API Version 500) </release-notes/release-notes-500>`
* :doc:`4.6 (API Version 460) </release-notes/release-notes-460>`
* :doc:`4.5 (API Version 450) </release-notes/release-notes-450>`
* :doc:`4.4 (API Version 440) </release-notes/release-notes-440>`
* :doc:`4.3 (API Version 430) </release-notes/release-notes-430>`
* :doc:`4.2 (API Version 420) </release-notes/release-notes-420>`
* :doc:`4.1 (API Version 410) </release-notes/release-notes-410>`
* :doc:`4.0 (API Version 400) </release-notes/release-notes-400>`
* :doc:`3.0 (API Version 300) </release-notes/release-notes-300>`
* :doc:`2.0 (API Version 200) </release-notes/release-notes-200>`
* :doc:`1.0 (API Version 100) </release-notes/release-notes-100>`
* :doc:`Beta 3 (API Version 23) </release-notes/release-notes-023>`
* :doc:`Beta 2 (API Version 22) </release-notes/release-notes-022>`
* :doc:`Beta 1 (API Version 21) </release-notes/release-notes-021>`
* :doc:`Alpha 6 (API Version 16) </release-notes/release-notes-016>`
* :doc:`Alpha 5 (API Version 14) </release-notes/release-notes-014>`<|MERGE_RESOLUTION|>--- conflicted
+++ resolved
@@ -6,12 +6,9 @@
 
 6.2.33
 ======
-<<<<<<< HEAD
 * Fixed an issue where storage servers could shutdown with ``unknown_error``. `(PR #4380) <https://github.com/apple/foundationdb/pull/4437>`_
-=======
 * Fix backup agent stall when writing to local filesystem with slow metadata operations. `(PR #4428) <https://github.com/apple/foundationdb/pull/4428>`_
 * Backup agent no longer uses 4k block caching layer on local output files so that write operations are larger. `(PR #4428) <https://github.com/apple/foundationdb/pull/4428>`_
->>>>>>> 5b11c4c6
 
 6.2.32
 ======
