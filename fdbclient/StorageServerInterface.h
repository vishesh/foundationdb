/*
 * StorageServerInterface.h
 *
 * This source file is part of the FoundationDB open source project
 *
 * Copyright 2013-2018 Apple Inc. and the FoundationDB project authors
 *
 * Licensed under the Apache License, Version 2.0 (the "License");
 * you may not use this file except in compliance with the License.
 * You may obtain a copy of the License at
 *
 *     http://www.apache.org/licenses/LICENSE-2.0
 *
 * Unless required by applicable law or agreed to in writing, software
 * distributed under the License is distributed on an "AS IS" BASIS,
 * WITHOUT WARRANTIES OR CONDITIONS OF ANY KIND, either express or implied.
 * See the License for the specific language governing permissions and
 * limitations under the License.
 */

#ifndef FDBCLIENT_STORAGESERVERINTERFACE_H
#define FDBCLIENT_STORAGESERVERINTERFACE_H
#pragma once

#include "fdbclient/FDBTypes.h"
#include "fdbrpc/Locality.h"
#include "fdbrpc/QueueModel.h"
#include "fdbrpc/fdbrpc.h"
#include "fdbrpc/LoadBalance.actor.h"
#include "fdbrpc/Stats.h"
#include "fdbrpc/TimedRequest.h"
#include "fdbrpc/TSSComparison.h"
#include "fdbclient/BlobGranuleCommon.h"
#include "fdbclient/CommitTransaction.h"
#include "fdbclient/TagThrottle.actor.h"
#include "flow/UnitTest.h"

// Dead code, removed in the next protocol version
struct VersionReply {
	constexpr static FileIdentifier file_identifier = 3;

	Version version;
	VersionReply() = default;
	explicit VersionReply(Version version) : version(version) {}

	template <class Ar>
	void serialize(Ar& ar) {
		serializer(ar, version);
	}
};

struct StorageServerInterface {
	constexpr static FileIdentifier file_identifier = 15302073;
	enum { BUSY_ALLOWED = 0, BUSY_FORCE = 1, BUSY_LOCAL = 2 };

	enum { LocationAwareLoadBalance = 1 };
	enum { AlwaysFresh = 0 };

	LocalityData locality;
	UID uniqueID;
	Optional<UID> tssPairID;

	RequestStream<struct GetValueRequest> getValue;
	RequestStream<struct GetKeyRequest> getKey;

	// Throws a wrong_shard_server if the keys in the request or result depend on data outside this server OR if a large
	// selector offset prevents all data from being read in one range read
	RequestStream<struct GetKeyValuesRequest> getKeyValues;

	RequestStream<struct GetShardStateRequest> getShardState;
	RequestStream<struct WaitMetricsRequest> waitMetrics;
	RequestStream<struct SplitMetricsRequest> splitMetrics;
	RequestStream<struct GetStorageMetricsRequest> getStorageMetrics;
	RequestStream<ReplyPromise<Void>> waitFailure;
	RequestStream<struct StorageQueuingMetricsRequest> getQueuingMetrics;

	RequestStream<ReplyPromise<KeyValueStoreType>> getKeyValueStoreType;
	RequestStream<struct WatchValueRequest> watchValue;
	RequestStream<struct ReadHotSubRangeRequest> getReadHotRanges;
	RequestStream<struct SplitRangeRequest> getRangeSplitPoints;
	RequestStream<struct GetKeyValuesStreamRequest> getKeyValuesStream;
	RequestStream<struct ChangeFeedRequest> changeFeed;
	RequestStream<struct ChangeFeedStreamRequest> changeFeedStream;
	RequestStream<struct OverlappingChangeFeedsRequest> overlappingChangeFeeds;
	RequestStream<struct ChangeFeedPopRequest> changeFeedPop;

	explicit StorageServerInterface(UID uid) : uniqueID(uid) {}
	StorageServerInterface() : uniqueID(deterministicRandom()->randomUniqueID()) {}
	NetworkAddress address() const { return getValue.getEndpoint().getPrimaryAddress(); }
	NetworkAddress stableAddress() const { return getValue.getEndpoint().getStableAddress(); }
	Optional<NetworkAddress> secondaryAddress() const { return getValue.getEndpoint().addresses.secondaryAddress; }
	UID id() const { return uniqueID; }
	bool isTss() const { return tssPairID.present(); }
	std::string toString() const { return id().shortString(); }
	template <class Ar>
	void serialize(Ar& ar) {
		// StorageServerInterface is persisted in the database, so changes here have to be versioned carefully!
		// To change this serialization, ProtocolVersion::ServerListValue must be updated, and downgrades need to be
		// considered

		if (ar.protocolVersion().hasSmallEndpoints()) {
			if (ar.protocolVersion().hasTSS()) {
				serializer(ar, uniqueID, locality, getValue, tssPairID);
			} else {
				serializer(ar, uniqueID, locality, getValue);
			}
			if (Ar::isDeserializing) {
				getKey = RequestStream<struct GetKeyRequest>(getValue.getEndpoint().getAdjustedEndpoint(1));
				getKeyValues = RequestStream<struct GetKeyValuesRequest>(getValue.getEndpoint().getAdjustedEndpoint(2));
				getShardState =
				    RequestStream<struct GetShardStateRequest>(getValue.getEndpoint().getAdjustedEndpoint(3));
				waitMetrics = RequestStream<struct WaitMetricsRequest>(getValue.getEndpoint().getAdjustedEndpoint(4));
				splitMetrics = RequestStream<struct SplitMetricsRequest>(getValue.getEndpoint().getAdjustedEndpoint(5));
				getStorageMetrics =
				    RequestStream<struct GetStorageMetricsRequest>(getValue.getEndpoint().getAdjustedEndpoint(6));
				waitFailure = RequestStream<ReplyPromise<Void>>(getValue.getEndpoint().getAdjustedEndpoint(7));
				getQueuingMetrics =
				    RequestStream<struct StorageQueuingMetricsRequest>(getValue.getEndpoint().getAdjustedEndpoint(8));
				getKeyValueStoreType =
				    RequestStream<ReplyPromise<KeyValueStoreType>>(getValue.getEndpoint().getAdjustedEndpoint(9));
				watchValue = RequestStream<struct WatchValueRequest>(getValue.getEndpoint().getAdjustedEndpoint(10));
				getReadHotRanges =
				    RequestStream<struct ReadHotSubRangeRequest>(getValue.getEndpoint().getAdjustedEndpoint(11));
				getRangeSplitPoints =
				    RequestStream<struct SplitRangeRequest>(getValue.getEndpoint().getAdjustedEndpoint(12));
				getKeyValuesStream =
				    RequestStream<struct GetKeyValuesStreamRequest>(getValue.getEndpoint().getAdjustedEndpoint(13));
				changeFeed = RequestStream<struct ChangeFeedRequest>(getValue.getEndpoint().getAdjustedEndpoint(14));
				changeFeedStream =
				    RequestStream<struct ChangeFeedStreamRequest>(getValue.getEndpoint().getAdjustedEndpoint(15));
				overlappingChangeFeeds =
				    RequestStream<struct OverlappingChangeFeedsRequest>(getValue.getEndpoint().getAdjustedEndpoint(16));
				changeFeedPop =
				    RequestStream<struct ChangeFeedPopRequest>(getValue.getEndpoint().getAdjustedEndpoint(17));
			}
		} else {
			ASSERT(Ar::isDeserializing);
			if constexpr (is_fb_function<Ar>) {
				ASSERT(false);
			}
			serializer(ar,
			           uniqueID,
			           locality,
			           getValue,
			           getKey,
			           getKeyValues,
			           getShardState,
			           waitMetrics,
			           splitMetrics,
			           getStorageMetrics,
			           waitFailure,
			           getQueuingMetrics,
			           getKeyValueStoreType);
			if (ar.protocolVersion().hasWatches()) {
				serializer(ar, watchValue);
			}
		}
	}
	bool operator==(StorageServerInterface const& s) const { return uniqueID == s.uniqueID; }
	bool operator<(StorageServerInterface const& s) const { return uniqueID < s.uniqueID; }
	void initEndpoints() {
		std::vector<std::pair<FlowReceiver*, TaskPriority>> streams;
		streams.push_back(getValue.getReceiver(TaskPriority::LoadBalancedEndpoint));
		streams.push_back(getKey.getReceiver(TaskPriority::LoadBalancedEndpoint));
		streams.push_back(getKeyValues.getReceiver(TaskPriority::LoadBalancedEndpoint));
		streams.push_back(getShardState.getReceiver());
		streams.push_back(waitMetrics.getReceiver());
		streams.push_back(splitMetrics.getReceiver());
		streams.push_back(getStorageMetrics.getReceiver());
		streams.push_back(waitFailure.getReceiver());
		streams.push_back(getQueuingMetrics.getReceiver());
		streams.push_back(getKeyValueStoreType.getReceiver());
		streams.push_back(watchValue.getReceiver());
		streams.push_back(getReadHotRanges.getReceiver());
		streams.push_back(getRangeSplitPoints.getReceiver());
		streams.push_back(getKeyValuesStream.getReceiver(TaskPriority::LoadBalancedEndpoint));
		streams.push_back(changeFeed.getReceiver());
		streams.push_back(changeFeedStream.getReceiver());
		streams.push_back(overlappingChangeFeeds.getReceiver());
		streams.push_back(changeFeedPop.getReceiver());
		FlowTransport::transport().addEndpoints(streams);
	}
};

struct StorageInfo : NonCopyable, public ReferenceCounted<StorageInfo> {
	Tag tag;
	StorageServerInterface interf;
	StorageInfo() : tag(invalidTag) {}
};

struct ServerCacheInfo {
	std::vector<Tag> tags; // all tags in both primary and remote DC for the key-range
	std::vector<Reference<StorageInfo>> src_info;
	std::vector<Reference<StorageInfo>> dest_info;

	void populateTags() {
		if (tags.size())
			return;

		for (const auto& info : src_info) {
			tags.push_back(info->tag);
		}
		for (const auto& info : dest_info) {
			tags.push_back(info->tag);
		}
		uniquify(tags);
	}
};

struct GetValueReply : public LoadBalancedReply {
	constexpr static FileIdentifier file_identifier = 1378929;
	Optional<Value> value;
	bool cached;

	GetValueReply() : cached(false) {}
	GetValueReply(Optional<Value> value, bool cached) : value(value), cached(cached) {}

	template <class Ar>
	void serialize(Ar& ar) {
		serializer(ar, LoadBalancedReply::penalty, LoadBalancedReply::error, value, cached);
	}
};

struct GetValueRequest : TimedRequest {
	constexpr static FileIdentifier file_identifier = 8454530;
	SpanID spanContext;
	Key key;
	Version version;
	Optional<TagSet> tags;
	Optional<UID> debugID;
	ReplyPromise<GetValueReply> reply;

	GetValueRequest() {}
	GetValueRequest(SpanID spanContext, const Key& key, Version ver, Optional<TagSet> tags, Optional<UID> debugID)
	  : spanContext(spanContext), key(key), version(ver), tags(tags), debugID(debugID) {}

	template <class Ar>
	void serialize(Ar& ar) {
		serializer(ar, key, version, tags, debugID, reply, spanContext);
	}
};

struct WatchValueReply {
	constexpr static FileIdentifier file_identifier = 3;

	Version version;
	bool cached = false;
	WatchValueReply() = default;
	explicit WatchValueReply(Version version) : version(version) {}

	template <class Ar>
	void serialize(Ar& ar) {
		serializer(ar, version, cached);
	}
};

struct WatchValueRequest {
	constexpr static FileIdentifier file_identifier = 14747733;
	SpanID spanContext;
	Key key;
	Optional<Value> value;
	Version version;
	Optional<TagSet> tags;
	Optional<UID> debugID;
	ReplyPromise<WatchValueReply> reply;

	WatchValueRequest() {}
	WatchValueRequest(SpanID spanContext,
	                  const Key& key,
	                  Optional<Value> value,
	                  Version ver,
	                  Optional<TagSet> tags,
	                  Optional<UID> debugID)
	  : spanContext(spanContext), key(key), value(value), version(ver), tags(tags), debugID(debugID) {}

	template <class Ar>
	void serialize(Ar& ar) {
		serializer(ar, key, value, version, tags, debugID, reply, spanContext);
	}
};

struct GetKeyValuesReply : public LoadBalancedReply {
	constexpr static FileIdentifier file_identifier = 1783066;
	Arena arena;
	VectorRef<KeyValueRef, VecSerStrategy::String> data;
	Version version; // useful when latestVersion was requested
	bool more;
	bool cached = false;

	GetKeyValuesReply() : version(invalidVersion), more(false), cached(false) {}

	template <class Ar>
	void serialize(Ar& ar) {
		serializer(ar, LoadBalancedReply::penalty, LoadBalancedReply::error, data, version, more, cached, arena);
	}
};

struct GetKeyValuesRequest : TimedRequest {
	constexpr static FileIdentifier file_identifier = 6795746;
	SpanID spanContext;
	Arena arena;
	KeySelectorRef begin, end;
	Version version; // or latestVersion
	int limit, limitBytes;
	bool isFetchKeys;
	Optional<TagSet> tags;
	Optional<UID> debugID;
	ReplyPromise<GetKeyValuesReply> reply;

	GetKeyValuesRequest() : isFetchKeys(false) {}
	template <class Ar>
	void serialize(Ar& ar) {
		serializer(ar, begin, end, version, limit, limitBytes, isFetchKeys, tags, debugID, reply, spanContext, arena);
	}
};

struct GetKeyValuesStreamReply : public ReplyPromiseStreamReply {
	constexpr static FileIdentifier file_identifier = 1783066;
	Arena arena;
	VectorRef<KeyValueRef, VecSerStrategy::String> data;
	Version version; // useful when latestVersion was requested
	bool more;
	bool cached = false;

	GetKeyValuesStreamReply() : version(invalidVersion), more(false), cached(false) {}
	GetKeyValuesStreamReply(GetKeyValuesReply r)
	  : arena(r.arena), data(r.data), version(r.version), more(r.more), cached(r.cached) {}

	int expectedSize() const { return sizeof(GetKeyValuesStreamReply) + data.expectedSize(); }

	template <class Ar>
	void serialize(Ar& ar) {
		serializer(ar,
		           ReplyPromiseStreamReply::acknowledgeToken,
		           ReplyPromiseStreamReply::sequence,
		           data,
		           version,
		           more,
		           cached,
		           arena);
	}
};

struct GetKeyValuesStreamRequest {
	constexpr static FileIdentifier file_identifier = 6795746;
	SpanID spanContext;
	Arena arena;
	KeySelectorRef begin, end;
	Version version; // or latestVersion
	int limit, limitBytes;
	bool isFetchKeys;
	Optional<TagSet> tags;
	Optional<UID> debugID;
	ReplyPromiseStream<GetKeyValuesStreamReply> reply;

	GetKeyValuesStreamRequest() : isFetchKeys(false) {}
	template <class Ar>
	void serialize(Ar& ar) {
		serializer(ar, begin, end, version, limit, limitBytes, isFetchKeys, tags, debugID, reply, spanContext, arena);
	}
};

struct GetKeyReply : public LoadBalancedReply {
	constexpr static FileIdentifier file_identifier = 11226513;
	KeySelector sel;
	bool cached;

	GetKeyReply() : cached(false) {}
	GetKeyReply(KeySelector sel, bool cached) : sel(sel), cached(cached) {}

	template <class Ar>
	void serialize(Ar& ar) {
		serializer(ar, LoadBalancedReply::penalty, LoadBalancedReply::error, sel, cached);
	}
};

struct GetKeyRequest : TimedRequest {
	constexpr static FileIdentifier file_identifier = 10457870;
	SpanID spanContext;
	Arena arena;
	KeySelectorRef sel;
	Version version; // or latestVersion
	Optional<TagSet> tags;
	Optional<UID> debugID;
	ReplyPromise<GetKeyReply> reply;

	GetKeyRequest() {}
	GetKeyRequest(SpanID spanContext,
	              KeySelectorRef const& sel,
	              Version version,
	              Optional<TagSet> tags,
	              Optional<UID> debugID)
	  : spanContext(spanContext), sel(sel), version(version), debugID(debugID) {}

	template <class Ar>
	void serialize(Ar& ar) {
		serializer(ar, sel, version, tags, debugID, reply, spanContext, arena);
	}
};

struct GetShardStateReply {
	constexpr static FileIdentifier file_identifier = 0;

	Version first;
	Version second;
	GetShardStateReply() = default;
	GetShardStateReply(Version first, Version second) : first(first), second(second) {}

	template <class Ar>
	void serialize(Ar& ar) {
		serializer(ar, first, second);
	}
};

struct GetShardStateRequest {
	constexpr static FileIdentifier file_identifier = 15860168;
	enum waitMode { NO_WAIT = 0, FETCHING = 1, READABLE = 2 };

	KeyRange keys;
	int32_t mode;
	ReplyPromise<GetShardStateReply> reply;
	GetShardStateRequest() {}
	GetShardStateRequest(KeyRange const& keys, waitMode mode) : keys(keys), mode(mode) {}

	template <class Ar>
	void serialize(Ar& ar) {
		serializer(ar, keys, mode, reply);
	}
};

struct StorageMetrics {
	constexpr static FileIdentifier file_identifier = 13622226;
	int64_t bytes = 0; // total storage
	// FIXME: currently, neither of bytesPerKSecond or iosPerKSecond are actually used in DataDistribution calculations.
	// This may change in the future, but this comment is left here to avoid any confusion for the time being.
	int64_t bytesPerKSecond = 0; // network bandwidth (average over 10s)
	int64_t iosPerKSecond = 0;
	int64_t bytesReadPerKSecond = 0;

	static const int64_t infinity = 1LL << 60;

	bool allLessOrEqual(const StorageMetrics& rhs) const {
		return bytes <= rhs.bytes && bytesPerKSecond <= rhs.bytesPerKSecond && iosPerKSecond <= rhs.iosPerKSecond &&
		       bytesReadPerKSecond <= rhs.bytesReadPerKSecond;
	}
	void operator+=(const StorageMetrics& rhs) {
		bytes += rhs.bytes;
		bytesPerKSecond += rhs.bytesPerKSecond;
		iosPerKSecond += rhs.iosPerKSecond;
		bytesReadPerKSecond += rhs.bytesReadPerKSecond;
	}
	void operator-=(const StorageMetrics& rhs) {
		bytes -= rhs.bytes;
		bytesPerKSecond -= rhs.bytesPerKSecond;
		iosPerKSecond -= rhs.iosPerKSecond;
		bytesReadPerKSecond -= rhs.bytesReadPerKSecond;
	}
	template <class F>
	void operator*=(F f) {
		bytes *= f;
		bytesPerKSecond *= f;
		iosPerKSecond *= f;
		bytesReadPerKSecond *= f;
	}
	bool allZero() const { return !bytes && !bytesPerKSecond && !iosPerKSecond && !bytesReadPerKSecond; }

	template <class Ar>
	void serialize(Ar& ar) {
		serializer(ar, bytes, bytesPerKSecond, iosPerKSecond, bytesReadPerKSecond);
	}

	void negate() { operator*=(-1.0); }
	StorageMetrics operator-() const {
		StorageMetrics x(*this);
		x.negate();
		return x;
	}
	StorageMetrics operator+(const StorageMetrics& r) const {
		StorageMetrics x(*this);
		x += r;
		return x;
	}
	StorageMetrics operator-(const StorageMetrics& r) const {
		StorageMetrics x(r);
		x.negate();
		x += *this;
		return x;
	}
	template <class F>
	StorageMetrics operator*(F f) const {
		StorageMetrics x(*this);
		x *= f;
		return x;
	}

	bool operator==(StorageMetrics const& rhs) const {
		return bytes == rhs.bytes && bytesPerKSecond == rhs.bytesPerKSecond && iosPerKSecond == rhs.iosPerKSecond &&
		       bytesReadPerKSecond == rhs.bytesReadPerKSecond;
	}

	std::string toString() const {
		return format("Bytes: %lld, BPerKSec: %lld, iosPerKSec: %lld, BReadPerKSec: %lld",
		              bytes,
		              bytesPerKSecond,
		              iosPerKSecond,
		              bytesReadPerKSecond);
	}
};

struct WaitMetricsRequest {
	// Waits for any of the given minimum or maximum metrics to be exceeded, and then returns the current values
	// Send a reversed range for min, max to receive an immediate report
	constexpr static FileIdentifier file_identifier = 1795961;
	Arena arena;
	KeyRangeRef keys;
	StorageMetrics min, max;
	ReplyPromise<StorageMetrics> reply;

	WaitMetricsRequest() {}
	WaitMetricsRequest(KeyRangeRef const& keys, StorageMetrics const& min, StorageMetrics const& max)
	  : keys(arena, keys), min(min), max(max) {}

	template <class Ar>
	void serialize(Ar& ar) {
		serializer(ar, keys, min, max, reply, arena);
	}
};

struct SplitMetricsReply {
	constexpr static FileIdentifier file_identifier = 11530792;
	Standalone<VectorRef<KeyRef>> splits;
	StorageMetrics used;

	template <class Ar>
	void serialize(Ar& ar) {
		serializer(ar, splits, used);
	}
};

struct SplitMetricsRequest {
	constexpr static FileIdentifier file_identifier = 10463876;
	Arena arena;
	KeyRangeRef keys;
	StorageMetrics limits;
	StorageMetrics used;
	StorageMetrics estimated;
	bool isLastShard;
	ReplyPromise<SplitMetricsReply> reply;

	SplitMetricsRequest() {}
	SplitMetricsRequest(KeyRangeRef const& keys,
	                    StorageMetrics const& limits,
	                    StorageMetrics const& used,
	                    StorageMetrics const& estimated,
	                    bool isLastShard)
	  : keys(arena, keys), limits(limits), used(used), estimated(estimated), isLastShard(isLastShard) {}

	template <class Ar>
	void serialize(Ar& ar) {
		serializer(ar, keys, limits, used, estimated, isLastShard, reply, arena);
	}
};

// Should always be used inside a `Standalone`.
struct ReadHotRangeWithMetrics {
	KeyRangeRef keys;
	// density refers to the ratio of bytes sent(because of the read) and bytes on disk.
	// For example if key range [A, B) and [B, C) respectively has byte size 100 bytes on disk.
	// Key range [A,B) was read 30 times.
	// The density for key range [A,C) is 30 * 100 / 200 = 15
	double density;
	// How many bytes of data was sent in a period of time because of read requests.
	double readBandwidth;

	ReadHotRangeWithMetrics() = default;
	ReadHotRangeWithMetrics(KeyRangeRef const& keys, double density, double readBandwidth)
	  : keys(keys), density(density), readBandwidth(readBandwidth) {}

	ReadHotRangeWithMetrics(Arena& arena, const ReadHotRangeWithMetrics& rhs)
	  : keys(arena, rhs.keys), density(rhs.density), readBandwidth(rhs.readBandwidth) {}

	int expectedSize() const { return keys.expectedSize() + sizeof(density) + sizeof(readBandwidth); }

	template <class Ar>
	void serialize(Ar& ar) {
		serializer(ar, keys, density, readBandwidth);
	}
};

struct ReadHotSubRangeReply {
	constexpr static FileIdentifier file_identifier = 10424537;
	Standalone<VectorRef<ReadHotRangeWithMetrics>> readHotRanges;

	template <class Ar>
	void serialize(Ar& ar) {
		serializer(ar, readHotRanges);
	}
};
struct ReadHotSubRangeRequest {
	constexpr static FileIdentifier file_identifier = 10259266;
	Arena arena;
	KeyRangeRef keys;
	ReplyPromise<ReadHotSubRangeReply> reply;

	ReadHotSubRangeRequest() {}
	ReadHotSubRangeRequest(KeyRangeRef const& keys) : keys(arena, keys) {}

	template <class Ar>
	void serialize(Ar& ar) {
		serializer(ar, keys, reply, arena);
	}
};

struct SplitRangeReply {
	constexpr static FileIdentifier file_identifier = 11813134;
	// If the given range can be divided, contains the split points.
	// If the given range cannot be divided(for exmaple its total size is smaller than the chunk size), this would be
	// empty
	Standalone<VectorRef<KeyRef>> splitPoints;

	template <class Ar>
	void serialize(Ar& ar) {
		serializer(ar, splitPoints);
	}
};
struct SplitRangeRequest {
	constexpr static FileIdentifier file_identifier = 10725174;
	Arena arena;
	KeyRangeRef keys;
	int64_t chunkSize;
	ReplyPromise<SplitRangeReply> reply;

	SplitRangeRequest() {}
	SplitRangeRequest(KeyRangeRef const& keys, int64_t chunkSize) : keys(arena, keys), chunkSize(chunkSize) {}

	template <class Ar>
	void serialize(Ar& ar) {
		serializer(ar, keys, chunkSize, reply, arena);
	}
};

<<<<<<< HEAD
=======
struct MutationsAndVersionRef {
	VectorRef<MutationRef> mutations;
	Version version;
	Version knownCommittedVersion;

	MutationsAndVersionRef() {}
	explicit MutationsAndVersionRef(Version version, Version knownCommittedVersion)
	  : version(version), knownCommittedVersion(knownCommittedVersion) {}
	MutationsAndVersionRef(VectorRef<MutationRef> mutations, Version version, Version knownCommittedVersion)
	  : mutations(mutations), version(version), knownCommittedVersion(knownCommittedVersion) {}
	MutationsAndVersionRef(Arena& to, VectorRef<MutationRef> mutations, Version version, Version knownCommittedVersion)
	  : mutations(to, mutations), version(version), knownCommittedVersion(knownCommittedVersion) {}
	MutationsAndVersionRef(Arena& to, const MutationsAndVersionRef& from)
	  : mutations(to, from.mutations), version(from.version), knownCommittedVersion(from.knownCommittedVersion) {}
	int expectedSize() const { return mutations.expectedSize(); }

	struct OrderByVersion {
		bool operator()(MutationsAndVersionRef const& a, MutationsAndVersionRef const& b) const {
			return a.version < b.version;
		}
	};

	template <class Ar>
	void serialize(Ar& ar) {
		serializer(ar, mutations, version, knownCommittedVersion);
	}
};

>>>>>>> 282f84c8
struct ChangeFeedReply {
	constexpr static FileIdentifier file_identifier = 11815134;
	VectorRef<MutationsAndVersionRef> mutations;
	bool cached;
	Arena arena;

	ChangeFeedReply() : cached(false) {}

	template <class Ar>
	void serialize(Ar& ar) {
		serializer(ar, mutations, arena);
	}
};
struct ChangeFeedRequest {
	constexpr static FileIdentifier file_identifier = 10726174;
	Key rangeID;
	Version begin = 0;
	Version end = 0;
	KeyRange range;
	ReplyPromise<ChangeFeedReply> reply;

	ChangeFeedRequest() {}
	explicit ChangeFeedRequest(Key const& rangeID) : rangeID(rangeID) {}

	template <class Ar>
	void serialize(Ar& ar) {
		serializer(ar, rangeID, begin, end, range, reply);
	}
};

struct ChangeFeedStreamReply : public ReplyPromiseStreamReply {
	constexpr static FileIdentifier file_identifier = 1783066;
	Arena arena;
	VectorRef<MutationsAndVersionRef> mutations;

	ChangeFeedStreamReply() {}
	ChangeFeedStreamReply(ChangeFeedReply r) : arena(r.arena), mutations(r.mutations) {}

	int expectedSize() const { return sizeof(ChangeFeedStreamReply) + mutations.expectedSize(); }

	template <class Ar>
	void serialize(Ar& ar) {
		serializer(ar, ReplyPromiseStreamReply::acknowledgeToken, ReplyPromiseStreamReply::sequence, mutations, arena);
	}
};

struct ChangeFeedStreamRequest {
	constexpr static FileIdentifier file_identifier = 6795746;
	SpanID spanContext;
	Arena arena;
	Key rangeID;
	Version begin = 0;
	Version end = 0;
	KeyRange range;
	ReplyPromiseStream<ChangeFeedStreamReply> reply;

	ChangeFeedStreamRequest() {}
	template <class Ar>
	void serialize(Ar& ar) {
		serializer(ar, rangeID, begin, end, range, reply, spanContext, arena);
	}
};

struct ChangeFeedPopRequest {
	constexpr static FileIdentifier file_identifier = 10726174;
	Key rangeID;
	Version version;
	KeyRange range;
	ReplyPromise<Void> reply;

	ChangeFeedPopRequest() {}
	ChangeFeedPopRequest(Key const& rangeID, Version version, KeyRange const& range)
	  : rangeID(rangeID), version(version), range(range) {}

	template <class Ar>
	void serialize(Ar& ar) {
		serializer(ar, rangeID, version, range, reply);
	}
};

struct OverlappingChangeFeedsReply {
	constexpr static FileIdentifier file_identifier = 11815134;
	std::vector<std::pair<Key, KeyRange>> rangeIds;
	bool cached;
	Arena arena;

	OverlappingChangeFeedsReply() : cached(false) {}
	explicit OverlappingChangeFeedsReply(std::vector<std::pair<Key, KeyRange>> const& rangeIds)
	  : rangeIds(rangeIds), cached(false) {}

	template <class Ar>
	void serialize(Ar& ar) {
		serializer(ar, rangeIds, arena);
	}
};
struct OverlappingChangeFeedsRequest {
	constexpr static FileIdentifier file_identifier = 10726174;
	KeyRange range;
	Version minVersion;
	ReplyPromise<OverlappingChangeFeedsReply> reply;

	OverlappingChangeFeedsRequest() {}
	explicit OverlappingChangeFeedsRequest(KeyRange const& range) : range(range) {}

	template <class Ar>
	void serialize(Ar& ar) {
		serializer(ar, range, minVersion, reply);
	}
};

struct GetStorageMetricsReply {
	constexpr static FileIdentifier file_identifier = 15491478;
	StorageMetrics load;
	StorageMetrics available;
	StorageMetrics capacity;
	double bytesInputRate;
	int64_t versionLag;
	double lastUpdate;

	GetStorageMetricsReply() : bytesInputRate(0) {}

	template <class Ar>
	void serialize(Ar& ar) {
		serializer(ar, load, available, capacity, bytesInputRate, versionLag, lastUpdate);
	}
};

struct GetStorageMetricsRequest {
	constexpr static FileIdentifier file_identifier = 13290999;
	ReplyPromise<GetStorageMetricsReply> reply;

	template <class Ar>
	void serialize(Ar& ar) {
		serializer(ar, reply);
	}
};

struct StorageQueuingMetricsReply {
	constexpr static FileIdentifier file_identifier = 7633366;
	double localTime;
	int64_t instanceID; // changes if bytesDurable and bytesInput reset
	int64_t bytesDurable, bytesInput;
	StorageBytes storageBytes;
	Version version; // current storage server version
	Version durableVersion; // latest version durable on storage server
	double cpuUsage;
	double diskUsage;
	double localRateLimit;
	Optional<TransactionTag> busiestTag;
	double busiestTagFractionalBusyness;
	double busiestTagRate;

	template <class Ar>
	void serialize(Ar& ar) {
		serializer(ar,
		           localTime,
		           instanceID,
		           bytesDurable,
		           bytesInput,
		           version,
		           storageBytes,
		           durableVersion,
		           cpuUsage,
		           diskUsage,
		           localRateLimit,
		           busiestTag,
		           busiestTagFractionalBusyness,
		           busiestTagRate);
	}
};

struct StorageQueuingMetricsRequest {
	// SOMEDAY: Send threshold value to avoid polling faster than the information changes?
	constexpr static FileIdentifier file_identifier = 3978640;
	ReplyPromise<struct StorageQueuingMetricsReply> reply;

	template <class Ar>
	void serialize(Ar& ar) {
		serializer(ar, reply);
	}
};

#endif<|MERGE_RESOLUTION|>--- conflicted
+++ resolved
@@ -639,37 +639,6 @@
 	}
 };
 
-<<<<<<< HEAD
-=======
-struct MutationsAndVersionRef {
-	VectorRef<MutationRef> mutations;
-	Version version;
-	Version knownCommittedVersion;
-
-	MutationsAndVersionRef() {}
-	explicit MutationsAndVersionRef(Version version, Version knownCommittedVersion)
-	  : version(version), knownCommittedVersion(knownCommittedVersion) {}
-	MutationsAndVersionRef(VectorRef<MutationRef> mutations, Version version, Version knownCommittedVersion)
-	  : mutations(mutations), version(version), knownCommittedVersion(knownCommittedVersion) {}
-	MutationsAndVersionRef(Arena& to, VectorRef<MutationRef> mutations, Version version, Version knownCommittedVersion)
-	  : mutations(to, mutations), version(version), knownCommittedVersion(knownCommittedVersion) {}
-	MutationsAndVersionRef(Arena& to, const MutationsAndVersionRef& from)
-	  : mutations(to, from.mutations), version(from.version), knownCommittedVersion(from.knownCommittedVersion) {}
-	int expectedSize() const { return mutations.expectedSize(); }
-
-	struct OrderByVersion {
-		bool operator()(MutationsAndVersionRef const& a, MutationsAndVersionRef const& b) const {
-			return a.version < b.version;
-		}
-	};
-
-	template <class Ar>
-	void serialize(Ar& ar) {
-		serializer(ar, mutations, version, knownCommittedVersion);
-	}
-};
-
->>>>>>> 282f84c8
 struct ChangeFeedReply {
 	constexpr static FileIdentifier file_identifier = 11815134;
 	VectorRef<MutationsAndVersionRef> mutations;
