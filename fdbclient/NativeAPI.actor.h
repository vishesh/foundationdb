--- conflicted
+++ resolved
@@ -329,7 +329,9 @@
 // states: coordinator, TLog and storage state
 ACTOR Future<Void> snapCreate(Database cx, Standalone<StringRef> snapCmd, UID snapUID);
 
-<<<<<<< HEAD
+// Checks with Data Distributor that it is safe to mark all servers in exclusions as failed
+ACTOR Future<bool> checkSafeExclusions(Database cx, vector<AddressExclusion> exclusions);
+
 struct GetRangeResult {
 	Standalone<RangeResultRef> output;
 	Version version;
@@ -343,10 +345,6 @@
                                 Promise<std::pair<Key, Key>> conflictRange, bool snapshot, bool reverse,
                                 TransactionInfo info, bool isReadProxyRequest);
 } // namespace NativeAPI
-=======
-// Checks with Data Distributor that it is safe to mark all servers in exclusions as failed
-ACTOR Future<bool> checkSafeExclusions(Database cx, vector<AddressExclusion> exclusions);
->>>>>>> 24bc9aea
 
 #include "flow/unactorcompiler.h"
 #endif