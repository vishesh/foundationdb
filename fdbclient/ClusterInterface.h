--- conflicted
+++ resolved
@@ -250,11 +250,7 @@
 	constexpr static FileIdentifier file_identifier = 2834383;
 
 	Version version;
-<<<<<<< HEAD
 	std::unordered_map<NetworkAddress, FailureStatus> status;
-=======
-	std::unordered_set<NetworkAddress> failedAddresses;
->>>>>>> 33cc749f
 
 	template <class Ar>
 	void serialize(Ar& ar) {
@@ -271,11 +267,7 @@
 
 	template <class Ar>
 	void serialize(Ar& ar) {
-<<<<<<< HEAD
-		serializer(ar, reply);
-=======
 		serializer(ar, version, metrics, reply);
->>>>>>> 33cc749f
 	}
 };
 
